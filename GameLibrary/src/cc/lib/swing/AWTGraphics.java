package cc.lib.swing;

import java.awt.AlphaComposite;
import java.awt.Color;
import java.awt.Component;
import java.awt.Composite;
import java.awt.Font;
import java.awt.Graphics;
import java.awt.Image;
import java.awt.Rectangle;
import java.awt.image.RGBImageFilter;
import java.util.Arrays;

import cc.lib.game.AImage;
import cc.lib.game.APGraphics;
import cc.lib.game.GColor;
import cc.lib.game.GRectangle;
import cc.lib.game.IImageFilter;
import cc.lib.game.Justify;
import cc.lib.game.Utils;
import cc.lib.math.MutableVector2D;
import cc.lib.math.Vector2D;
import cc.lib.utils.GException;

public class AWTGraphics extends APGraphics {

    private Graphics g;
    protected final static AWTImageMgr images = new AWTImageMgr();
    protected final Component comp;
    //private int textureId = -1;
    private float mLineThickness = 1;
    private float mPointSize = 1;
    protected int [] x = new int[32];
    protected int [] y = new int[32];

    public static AWTImageMgr getImages() {
        return images;
    }

    int getPolyPts() {
        int n = getNumVerts();
        if (x.length < n) {
            x = new int[n*2];
            y = new int[n*2];
        }
        for (int i=0; i<n; i++) {
            x[i] = Math.round(getX(i));
            y[i] = Math.round(getY(i));
        }
        return n;
    }

    public AWTGraphics(Graphics g, Component comp) {
        super(comp.getWidth(), comp.getHeight());
        this.g = g;
        this.comp  = comp;
        initViewport(comp.getWidth(), comp.getHeight());
        ortho();
        setIdentity();
    }
    
    public AWTGraphics(AWTGraphics g, Graphics G, Component comp) {
        super(g.comp.getWidth(), g.comp.getHeight());
        this.g = G;
        r.setWindow(this);
        this.comp  = g.comp;
        initViewport(comp.getWidth(), comp.getHeight());
        ortho();
    }

    public final Graphics getGraphics() {
        return g;
    }

    public void setXorMode(GColor color) {
        if (color == null)
            g.setPaintMode();
        else
            g.setXORMode(new Color(color.toARGB(), true));
    }

    public void setGraphics(Graphics g) {
        g.setFont(this.g.getFont());
        this.g = g;
    }

    public final AWTImageMgr getImageMgr() {
        return images;
    }

    @Override
    public void setColor(GColor color) {
        g.setColor(new Color(color.toARGB(), true));
    }

    @Override
    public GColor getColor() {
        Color c = g.getColor();
        return new GColor(c.getRed(), c.getGreen(), c.getBlue(), c.getAlpha());
    }

    @Override
    public GColor getBackgroundColor() {
        Color c = comp.getBackground();
        return new GColor(c.getRed(), c.getGreen(), c.getBlue(), c.getAlpha());
    }

    public void setBackgroundColor(GColor color) {
        comp.setBackground(new Color(color.toARGB(), true));
    }

    private int currentFontHeight = -1;

    @Override
    public final float getTextHeight() {
        if (currentFontHeight < 0) {
            currentFontHeight = g.getFontMetrics(g.getFont()).getHeight();
        }
        return currentFontHeight;
    }

    @Override
    public final void setTextHeight(float height) {
        Font newFont = g.getFont().deriveFont(height);
        g.setFont(newFont);
        currentFontHeight = Math.round(height);
    }

    private TextStyle [] existingStyle = new TextStyle[0];

    @Override
    public void setTextStyles(TextStyle ... styles) {

        if (Arrays.deepEquals(existingStyle, styles))
            return;

        for (TextStyle style : styles) {
            switch (style) {

                case NORMAL:
                    g.setFont(g.getFont().deriveFont(Font.PLAIN));
                    break;
                case BOLD:
                    g.setFont(g.getFont().deriveFont(Font.BOLD));
                    break;
                case ITALIC:
                    g.setFont(g.getFont().deriveFont(Font.ITALIC));
                    break;
                case MONOSPACE: {
                    Font f = Font.decode(Font.MONOSPACED);
                    Font x = g.getFont();
                    g.setFont(f.deriveFont(x.getStyle(), x.getSize2D()));
                    break;
                }

                case UNDERLINE:
                    //g.setFont(g.getFont().deriveFont(Font.ITALIC));

                    //break;
                default:
                    error("Ignoring unsupported text style: " + style);
            }
        }

        existingStyle = styles;
    }

    @Override
    public final float getTextWidth(String string) {
        return AWTUtils.getStringWidth(g, string);
    }

    @Override
    public final float drawStringLine(float x, float y, Justify hJust, String text) {
        int leading = g.getFontMetrics().getLeading();
        int ascent = g.getFontMetrics().getAscent();
        int descent = g.getFontMetrics().getDescent();
        AWTUtils.drawJustifiedString(g, Math.round(x), Math.round(y)-descent, hJust, Justify.TOP, text);
        return this.getTextWidth(text);
    }

    @Override
    public float setLineWidth(float newWidth) {
        if (newWidth >= 1) {
            float oldThickness = mLineThickness;
            mLineThickness = newWidth;
            return oldThickness;
        }
        error("Invalid parameter to setLinethickness " + newWidth + ".  value is ignored");
        return mLineThickness;
    }

    @Override
    public final float setPointSize(float newSize) {
        float oldSize = mPointSize;
        mPointSize = Math.max(1, newSize);
        return oldSize;
    }

    protected int getNumVerts() {
        return r.getNumVerts();
    }

    protected float getX(int index) {
        return r.getX(index);
    }

    protected float getY(int index) {
        return r.getY(index);
    }

    protected Vector2D getVertex(int index) {
        return r.getVertex(index);
    }

    @Override
    public void drawPoints() {
        //r.drawPoints(g, Math.round(mPointSize));
        int size = Math.round(mPointSize);
        if (size <= 1) {
            for (int i=0; i<getNumVerts(); i++) {
                g.fillRect(Math.round(getX(i)), Math.round(getY(i)), 1, 1);
            }
        } else {
            for (int i=0; i<getNumVerts(); i++) {
                g.fillOval(Math.round(getX(i)-size/2), Math.round(getY(i)-size/2), size, size);
            }
        }
    }

    @Override
    public void drawLines() {
        //r.drawLines(g, Math.round(mLineThickness));
        for (int i=0; i<getNumVerts(); i+=2) {
            if (i+1 < getNumVerts())
                AWTUtils.drawLine(g, getX(i), getY(i), getX(i+1), getY(i+1), Math.round(mLineThickness));
        }
    }

    @Override
    public void drawLineStrip() {
        //r.drawLineStrip(g, Math.round(mLineThickness));
        for (int i=0; i<getNumVerts()-1; i++) {
            AWTUtils.drawLine(g, getX(i), getY(i), getX(i+1), getY(i+1), Math.round(mLineThickness));
        }
    }

    @Override
    public void drawLineLoop() {
        //r.drawLineLoop(g, Math.round(mLineThickness));
        int thickness = Math.round(mLineThickness);
        if (thickness <= 1) {
            if (getNumVerts() > 1) {
                for (int i=0; i<getNumVerts()-1; i++) {
                    AWTUtils.drawLine(g, getX(i), getY(i), getX(i+1), getY(i+1), 1);
                }
                int lastIndex = getNumVerts()-1;
                AWTUtils.drawLine(g, getX(lastIndex), getY(lastIndex), getX(0), getY(0), 1);
            }
            return;
        }
        if (getNumVerts() > 1) {
            for (int i=1; i<getNumVerts(); i++) {
                float x0 = getX(i-1);
                float y0 = getY(i-1);
                float x1 = getX(i);
                float y1 = getY(i);
                AWTUtils.drawLine(g, x0, y0, x1, y1, thickness);
            }
            if (getNumVerts()>2) {
                float x0 = getX(getNumVerts()-1);
                float y0 = getY(getNumVerts()-1);
                float x1 = getX(0);
                float y1 = getY(0);
                AWTUtils.drawLine(g, x0, y0, x1, y1, thickness);
            }
        }
    }

    @Override
    public final  void drawTriangles() {
        //r.fillTriangles(g);
        for (int i=0; i<=getNumVerts()-3; i+=3) {
            AWTUtils.fillTrianglef(g, getX(i), getY(i), getX(i+1), getY(i+1), getX(i+2), getY(i+2));
        }
    }

    @Override
    public final  void drawTriangleFan() {
        ///r.drawTriangleFan(g);
        for (int i=1; i<getNumVerts()-1; i+=1) {
            //AWTUtils.drawTriangle(g, getX(i), getY(i), getX(i+1), getY(i+1), getX(i+2), getY(i+2));
            AWTUtils.fillTrianglef(g, getX(0), getY(0), getX(i), getY(i), getX(i+1), getY(i+1));
        }
    }

    @Override
    public final  void drawTriangleStrip() {
        //r.drawTriangleStrip(g);
        for (int i=0; i<=getNumVerts()-3; i+=1) {
            AWTUtils.fillTrianglef(g, getX(i), getY(i), getX(i+1), getY(i+1), getX(i+2), getY(i+2));
        }
    }
    
    @Override
    public final void drawQuadStrip() {
    	//r.fillQuadStrip(g);
        for (int i=0; i<=getNumVerts()-4; i+=2) {
            AWTUtils.fillTrianglef(g, getX(i), getY(i), getX(i+1), getY(i+1), getX(i+2), getY(i+2));
            AWTUtils.fillTrianglef(g, getX(i+1), getY(i+1), getX(i+2), getY(i+2), getX(i+3), getY(i+3));
        }
    }

    @Override
    public void drawRects() {
        for (int i=0; i<=getNumVerts()-1; i+=2) {
            Vector2D v0 = getVertex(i);
            Vector2D v1 = getVertex(i+1);
            int x = Math.min(v0.Xi(), v1.Xi());
            int y = Math.min(v0.Yi(), v1.Yi());
            int w = Math.abs(v0.Xi()-v1.Xi());
            int h = Math.abs(v0.Yi()-v1.Yi());
            g.drawRect(x, y, w, h);
        }
    }

    @Override
    public void drawFilledRects() {
        for (int i=0; i<=getNumVerts()-1; i+=2) {
            Vector2D v0 = getVertex(i);
            Vector2D v1 = getVertex(i+1);
            int x = Math.min(v0.Xi(), v1.Xi());
            int y = Math.min(v0.Yi(), v1.Yi());
            int w = Math.abs(v0.Xi()-v1.Xi());
            int h = Math.abs(v0.Yi()-v1.Yi());
            g.fillRect(x, y, w, h);
        }
    }

    public final void addSearchPath(String path) {
        images.addSearchPath(path);
    }

    public final int loadImage(String assetPath, int degrees) {
        int id = images.loadImage(assetPath);
        if (id < 0)
            return id;
        return images.newRotatedImage(id, degrees, comp);
    }

    public final int addImage(Image img) {
        return images.addImage(img);
    }

    public final int loadImage(String assetPath, GColor transparent, int maxCopies) {
        return images.loadImage(assetPath, transparent == null ? null : AWTUtils.toColor(transparent), maxCopies);
    }

    @Override
    public final  int loadImage(String assetPath, GColor transparent) {
        return images.loadImage(assetPath, transparent == null ? null : AWTUtils.toColor(transparent));
    }
    
    @Override
    public final int[] loadImageCells(String assetPath, int w, int h, int numCellsX, int numCells, boolean bordered, GColor transparent) {
        return images.loadImageCells(assetPath, w, h, numCellsX, numCells, bordered, AWTUtils.toColor(transparent));
    }

    public final int [] loadImageCells(String assetPath, int [][] cells) {
        return images.loadImageCells(assetPath, cells);
    }

    @Override
	public void deleteImage(int id) {
    	images.deleteImage(id);
	}

	@Override
    public final AImage getImage(int id) {
        if (id < 0)
            return null;
        return new AWTImage(images.getImage(id), comp);
    }
    
    @Override
    public final  AImage getImage(int id, int width, int height) {
        return new AWTImage(images.getImage(id, width, height, comp), comp);
    }

    @Override
    public final  int newRotatedImage(int id, int degrees) {
        return images.newRotatedImage(id, degrees, comp);
    }

    public final  int newTransformedImage(int id, final IImageFilter filter) {
        return images.addImage(images.transform(images.getSourceImage(id), new RGBImageFilter() {

            @Override
            public int filterRGB(int x, int y, int rgb) {
                return filter.filterRGBA(x, y, rgb);
            }
            
        }));
    }
    
    @Override
    public final  int newSubImage(int id, int x, int y, int w, int h) {
        Image source = images.getSourceImage(id);
        return images.newSubImage(source, x, y, w, h);
    }

    @Override
    public final  void enableTexture(int id) {
    	throw new RuntimeException("Unsupported operation");
    }

    @Override
    public final  void disableTexture() {
    	throw new RuntimeException("Unsupported operation");
    }

    @Override
    public final  void texCoord(float s, float t) {
    	throw new RuntimeException("Unsupported operation");
    }

    @Override
    protected void drawImage(int imageKey, int x, int y, int w, int h) {
        images.drawImage(g, comp, imageKey, x, y, w, h);
    }

    @Override
    public void drawImage(int imageKey) {
        throw new AssertionError("Not Implemented");
    }

    @Override
    public final void setTransparencyFilter(float alpha) {
        Composite comp = AlphaComposite.getInstance(AlphaComposite.SRC_OVER, Utils.clamp(alpha, 0, 1));
        setComposite(comp);
    }

    GColor tintSave = null;

    @Override
    public void setTintFilter(GColor inColor, GColor outColor) {
        tintSave = getColor();
        setColor(inColor);
        g.setXORMode(new Color(outColor.toRGB()));
    }

    public void setComposite(Composite comp) {
        throw new RuntimeException("Not implemented");
    }

    public void setAlphaComposite(float alpha, int mode) {
        setComposite(AlphaComposite.getInstance(mode, alpha));
    }

    @Override
    public void removeFilter() {
        if (tintSave != null) {
            setColor(tintSave);
            g.setPaintMode();
        }
    }

    public void drawImage(AWTImage image, int x, int y) {
        g.drawImage(image.image, x, y, image.comp);
    }

    @Override
    public final  boolean isTextureEnabled() {
        // TODO Auto-generated method stub
        return false;
    }

    @Override
    public final  void clearScreen(GColor color) {
        Color c = g.getColor();
        g.setColor(AWTUtils.toColor(color));
        g.fillRect(0, 0, this.getViewportWidth(), this.getViewportHeight());
        g.setColor(c);
    }

    @Override
    public final void clearScreen() {
        if (comp != null) {
            g.setColor(comp.getBackground());
            g.fillRect(0, 0, getViewportWidth(), getViewportHeight());
        }
    }

    public final  void setFont(Font font) {
        g.setFont(font);
        this.currentFontHeight = -1;
    }

	public void setColor(Color c) {
		g.setColor(c);
	}
	
	public void setColorARGB(int argb) {
		int a = (argb >> 24) & 0xff;
		int r = (argb >> 16) & 0xff;
		int g = (argb >>  8) & 0xff;
		int b = (argb >>  0) & 0xff;
		this.g.setColor(new Color(r, g, b, a));
	}
	
	public void setColorRGBA(int rgba) {
		int r = (rgba >> 24) & 0xff;
		int g = (rgba >> 16) & 0xff;
		int b = (rgba >>  8) & 0xff;
		int a = (rgba >>  0) & 0xff;
		this.g.setColor(new Color(r, g, b, a));
	}
	
	public void setColor(int r, int g, int b, int a) {
		this.g.setColor(new Color(r, g, b, a));
	}
	

	public Font getFont() {
		return g.getFont();
	}

	public void fillPolygon() {
		//r.fillPolygon(g);
        drawTriangleFan();
	}

    @Override
    public void setClipRect(float x, float y, float w, float h) {
        Vector2D v0 = transform(x, y);
        Vector2D v1 = transform(x+w, y+h);
        GRectangle r = new GRectangle(v0, v1);
        g.setClip(Math.round(r.x), Math.round(r.y), Math.round(r.w), Math.round(r.h));
    }

    @Override
    public GRectangle getClipRect() {
        Rectangle r = g.getClipBounds();
        if (r == null) {
            Vector2D v0 = screenToViewport(0, 0);
            Vector2D v1 = screenToViewport(getViewportWidth(), getViewportHeight());
            return new GRectangle(v0, v1);
        }
        Vector2D v0 = screenToViewport(r.x, r.y);
        Vector2D v1 = screenToViewport(r.x+r.width, r.y+r.height);
        return new GRectangle(v0, v1);
    }

    /**
     *
     * @param id
     * @param degrees
     * @return
     */
    public int createRotatedImage(int id, int degrees) {
        return images.newRotatedImage(id, degrees, comp);
    }

    @Override
    public void clearClip() {
        g.setClip(null);
    }

    @Override
    public boolean isCaptureAvailable() {
        return super.isCaptureAvailable();
    }

    @Override
    public void beginScreenCapture() {


        super.beginScreenCapture();
    }

    @Override
    public int captureScreen(int x, int y, int w, int h) {
        return super.captureScreen(x, y, w, h);
    }

    public int getMatrixStackSize() {
        return r.getStackSize();
    }

    @Override
    public void drawRoundedRect(float x, float y, float w, float h, float radius) {
        MutableVector2D tl = new MutableVector2D(x, y);
        MutableVector2D br = new MutableVector2D(x+w, y+h);
        float W = br.Xi() - tl.Xi();
        transform(tl);
        transform(br);
        int iRad = Math.round(radius * W / w);
        g.drawRoundRect(tl.Xi(), tl.Yi(), br.Xi()-tl.Xi(), br.Yi()-tl.Yi(), iRad, iRad);
    }

    @Override
    public void drawFilledRoundedRect(float x, float y, float w, float h, float radius) {
        MutableVector2D tl = new MutableVector2D(x, y);
        MutableVector2D br = new MutableVector2D(x+w, y+h);
        float W = br.Xi() - tl.Xi();
        transform(tl);
        transform(br);
        int iRad = Math.round(radius * W / w);
        g.fillRoundRect(tl.Xi(), tl.Yi(), br.Xi()-tl.Xi(), br.Yi()-tl.Yi(), iRad, iRad);
    }

    @Override
    public void drawWedge(float cx, float cy, float radius, float startDegrees, float sweepDegrees) {
        MutableVector2D tl = new MutableVector2D(cx-radius, cy-radius);
        MutableVector2D br = new MutableVector2D(cx+radius, cy+radius);
        transform(tl);
        transform(br);
        g.fillArc(tl.Xi(), tl.Yi(), br.Xi()-tl.Xi(), br.Yi()-tl.Yi(), Math.round(startDegrees), Math.round(startDegrees+sweepDegrees));
    }

    @Override
    public void drawArc(float cx, float cy, float radius, float startDegrees, float sweepDegrees) {
        MutableVector2D tl = new MutableVector2D(cx-radius, cy-radius);
        MutableVector2D br = new MutableVector2D(cx+radius, cy+radius);
        transform(tl);
        transform(br);
        g.drawArc(tl.Xi(), tl.Yi(), br.Xi()-tl.Xi(), br.Yi()-tl.Yi(), 360-Math.round(startDegrees), Math.round(sweepDegrees));
    }

    @Override
    public void drawCircle(float cx, float cy, float radius) {
        MutableVector2D tl = new MutableVector2D(cx-radius, cy-radius);
        MutableVector2D br = new MutableVector2D(cx+radius, cy+radius);
        transform(tl);
        transform(br);
        g.drawOval(tl.Xi(), tl.Yi(), br.Xi()-tl.Xi(), br.Yi()-tl.Yi());
    }

    @Override
    public void drawOval(float x, float y, float w, float h) {
        MutableVector2D tl = new MutableVector2D(x, y);
        MutableVector2D br = new MutableVector2D(x+w, y+h);
        transform(tl);
        transform(br);
        g.drawOval(tl.Xi(), tl.Yi(), br.Xi()-tl.Xi(), br.Yi()-tl.Yi());
    }

    @Override
    public void drawFilledOval(float x, float y, float w, float h) {
        MutableVector2D tl = new MutableVector2D(x, y);
        MutableVector2D br = new MutableVector2D(x+w, y+h);
        transform(tl);
        transform(br);
        g.fillOval(tl.Xi(), tl.Yi(), br.Xi()-tl.Xi(), br.Yi()-tl.Yi());
    }

<<<<<<< HEAD

=======
    @Override
    public void drawDashedLine(float x0, float y0, float x1, float y1, float thickness, float dashLength) {
        throw new RuntimeException("Not implemented");
    }
>>>>>>> 273fafbf
}<|MERGE_RESOLUTION|>--- conflicted
+++ resolved
@@ -654,12 +654,8 @@
         g.fillOval(tl.Xi(), tl.Yi(), br.Xi()-tl.Xi(), br.Yi()-tl.Yi());
     }
 
-<<<<<<< HEAD
-
-=======
     @Override
     public void drawDashedLine(float x0, float y0, float x1, float y1, float thickness, float dashLength) {
         throw new RuntimeException("Not implemented");
     }
->>>>>>> 273fafbf
 }