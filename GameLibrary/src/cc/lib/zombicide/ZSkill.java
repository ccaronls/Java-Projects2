--- conflicted
+++ resolved
@@ -1,5 +1,6 @@
 package cc.lib.zombicide;
 
+import java.util.ArrayList;
 import java.util.List;
 
 import cc.lib.annotation.Keep;
@@ -259,17 +260,13 @@
     Bloodlust("Spend one Action with the Survivor: He Moves up to two Zones to a Zone containing at least one Zombie. He then gains one free Combat Action (Melee, Ranged or Magic).") {
         @Override
         public void addSpecialMoves(ZGame game, ZCharacter character, List<ZMove> moves) {
-<<<<<<< HEAD
             if (character.getActionsLeftThisTurn() > 0) {
-                List<Integer> zones = new ArrayList<>();
-                for (int distance = 1; distance <= 2; distance++) {
-                    zones.addAll(Utils.filter(game.getBoard().getAccessableZones(character.getOccupiedZone(), distance, ZActionType.MOVE), new Utils.Filter<Integer>() {
-                        @Override
-                        public boolean keep(Integer object) {
-                            return game.getBoard().getZombiesInZone(object).size() > 0;
-                        }
-                    }));
-                }
+                List<Integer> zones = Utils.filter(game.getBoard().getAccessableZones(character.getOccupiedZone(), 1, 2, ZActionType.MOVE), new Utils.Filter<Integer>() {
+                    @Override
+                    public boolean keep(Integer object) {
+                        return game.getBoard().getZombiesInZone(object).size() > 0;
+                    }
+                });
                 if (zones.size() > 0) {
                     if (character.getMeleeWeapons().size() > 0)
                         moves.add(ZMove.newBloodlustMeleeMove(zones, this));
@@ -278,47 +275,19 @@
                     if (character.getMagicWeapons().size() > 0)
                         moves.add(ZMove.newBloodlustMagicMove(zones, this));
                 }
-=======
-            List<Integer> zones = Utils.filter(game.getBoard().getAccessableZones(character.getOccupiedZone(), 1, 2, ZActionType.MOVE), new Utils.Filter<Integer>() {
-                @Override
-                public boolean keep(Integer object) {
-                    return game.getBoard().getZombiesInZone(object).size() > 0;
-                }
-            });
-            if (zones.size() > 0) {
-                if (character.getMeleeWeapons().size() > 0)
-                    moves.add(ZMove.newBloodlustMeleeMove(zones, this));
-                if (character.getRangedWeapons().size() > 0)
-                    moves.add(ZMove.newBloodlustRangedMove(zones, this));
-                if (character.getMagicWeapons().size() > 0)
-                    moves.add(ZMove.newBloodlustMagicMove(zones, this));
->>>>>>> 273fafbf
             }
         }
     },
     Bloodlust_Magic("Spend one Action with the Survivor: He Moves up to two Zones to a Zone containing at least one Zombie. He then gains one free Magic Action, to use immediately.") {
         @Override
         public void addSpecialMoves(ZGame game, ZCharacter character, List<ZMove> moves) {
-<<<<<<< HEAD
             if (character.getActionsLeftThisTurn() > 0 && character.getMagicWeapons().size() > 0) {
-                List<Integer> zones = new ArrayList<>();
-                for (int distance=1; distance<=2; distance++) {
-                    zones.addAll(Utils.filter(game.getBoard().getAccessableZones(character.getOccupiedZone(), distance, ZActionType.MOVE), new Utils.Filter<Integer>() {
-                        @Override
-                        public boolean keep(Integer object) {
-                            return game.getBoard().getZombiesInZone(object).size() > 0;
-                        }
-                    }));
-                }
-=======
-            if (character.getMagicWeapons().size() > 0) {
                 List<Integer> zones = Utils.filter(game.getBoard().getAccessableZones(character.getOccupiedZone(), 1, 2, ZActionType.MOVE), new Utils.Filter<Integer>() {
                     @Override
                     public boolean keep(Integer object) {
                         return game.getBoard().getZombiesInZone(object).size() > 0;
                     }
                 });
->>>>>>> 273fafbf
                 moves.add(ZMove.newBloodlustMagicMove(zones, this));
             }
         }
@@ -326,26 +295,13 @@
     Bloodlust_Melee("Spend one Action with the Survivor: He Moves up to two Zones to a Zone containing at least one Zombie. He then gains one free Melee Action, to use immediately.") {
         @Override
         public void addSpecialMoves(ZGame game, ZCharacter character, List<ZMove> moves) {
-<<<<<<< HEAD
             if (character.getActionsLeftThisTurn() > 0 && character.getMeleeWeapons().size() > 0) {
-                List<Integer> zones = new ArrayList<>();
-                for (int distance=1; distance<=2; distance++) {
-                    zones.addAll(Utils.filter(game.getBoard().getAccessableZones(character.getOccupiedZone(), distance, ZActionType.MOVE), new Utils.Filter<Integer>() {
-                        @Override
-                        public boolean keep(Integer object) {
-                            return game.getBoard().getZombiesInZone(object).size() > 0;
-                        }
-                    }));
-                }
-=======
-            if (character.getMeleeWeapons().size() > 0) {
                 List<Integer> zones = Utils.filter(game.getBoard().getAccessableZones(character.getOccupiedZone(), 1, 2, ZActionType.MOVE), new Utils.Filter<Integer>() {
                     @Override
                     public boolean keep(Integer object) {
                         return game.getBoard().getZombiesInZone(object).size() > 0;
                     }
                 });
->>>>>>> 273fafbf
                 moves.add(ZMove.newBloodlustMeleeMove(zones, this));
             }
         }
@@ -353,26 +309,13 @@
     Bloodlust_Ranged("Spend one Action with the Survivor: He Moves up to two Zones to a Zone containing at least one Zombie. He then gains one free Ranged Action, to use immediately.") {
         @Override
         public void addSpecialMoves(ZGame game, ZCharacter character, List<ZMove> moves) {
-<<<<<<< HEAD
             if (character.getActionsLeftThisTurn() > 0 && character.getRangedWeapons().size() > 0) {
-                List<Integer> zones = new ArrayList<>();
-                for (int distance=1; distance<=2; distance++) {
-                    zones.addAll(Utils.filter(game.getBoard().getAccessableZones(character.getOccupiedZone(), distance, ZActionType.MOVE), new Utils.Filter<Integer>() {
-                        @Override
-                        public boolean keep(Integer object) {
-                            return game.getBoard().getZombiesInZone(object).size() > 0;
-                        }
-                    }));
-                }
-=======
-            if (character.getRangedWeapons().size() > 0) {
                 List<Integer> zones = Utils.filter(game.getBoard().getAccessableZones(character.getOccupiedZone(), 1, 2, ZActionType.MOVE), new Utils.Filter<Integer>() {
                     @Override
                     public boolean keep(Integer object) {
                         return game.getBoard().getZombiesInZone(object).size() > 0;
                     }
                 });
->>>>>>> 273fafbf
                 moves.add(ZMove.newBloodlustRangedMove(zones, this));
             }
         }
@@ -435,14 +378,9 @@
         @Override
         public void addSpecialMoves(ZGame game, ZCharacter character, List<ZMove> moves) {
             for (ZWeapon w : character.getWeapons()) {
-<<<<<<< HEAD
-                if (w.isLoaded()) {
+                if (!w.isLoaded()) {
                     game.onBonusAction(character.getPlayerName(), this);
                     w.reload();
-=======
-                if (w.reload()) {
-                    game.onWeaponReloaded(character, w);
->>>>>>> 273fafbf
                 }
             }
         }
@@ -480,14 +418,9 @@
     Healing("At end of turn you have a wound healed.") {
         @Override
         boolean onEndOfTurn(ZGame game, ZCharacter c) {
-<<<<<<< HEAD
-            if (c.woundBar > 0) {
+            if (c.heal(game,1)) {
                 game.addLogMessage(c.name() + " has a wound healed.");
-                c.woundBar--;
-=======
-            if (c.heal(game,1)) {
                 game.onCharacterHealed(c, 1);
->>>>>>> 273fafbf
                 return true;
             }
             return false;
@@ -553,13 +486,13 @@
     },
     Lucky("The Survivor can re-roll once all the dice for each Action (or Armor roll) he takes. The new result takes the place of the previous one. This Skill stacks with the effects of other Skills and Equipment that allows re-rolls."),
     Mana_rain("When resolving a Magic Action, the Survivor may substitute the Dice number of the Combat spell(s) he uses with the number of Zombies standing in the targeted Zone. Skills affecting the dice value, like +1 die: Magic, still apply."),
-<<<<<<< HEAD
     Marksman("The Survivor may freely choose the targets of all his Magic and Ranged Actions. Misses don’t hit Survivors. Matching set! – When a Survivor performs a Search Action and draws an Equipment card with the Dual symbol, he can immediately take a second card of the same type from the Equipment deck. Shuffle the deck afterward.") {
         @Override
         boolean avoidsInflictingFriendlyFire() {
             return true;
         }
     },
+    Matching_set("When a Survivor performs a Search Action and draws an Equipment card with the Dual symbol, he can immediately take a second card of the same type from the Equipment deck. Shuffle the deck afterward."),
     Point_blank("The Survivor can resolve Ranged and Magic Actions in his own Zone, no matter the minimum Range. When resolving a Magic or Ranged Action at Range 0, the Survivor freely chooses the targets and can kill any type of Zombies. His Combat spells and Ranged weapons still need to inflict enough Damage to kill his targets. Misses don’t hit Survivors.") {
         @Override
         boolean avoidsInflictingFriendlyFire() {
@@ -576,16 +509,6 @@
             }
         }
     },
-=======
-    Marksman("The Survivor may freely choose the targets of all his Magic and Ranged Actions. Misses don’t hit Survivors.") {
-        @Override
-        boolean avoidsFriendlyFire() {
-            return true;
-        }
-    },
-    Matching_set("When a Survivor performs a Search Action and draws an Equipment card with the Dual symbol, he can immediately take a second card of the same type from the Equipment deck. Shuffle the deck afterward."),
-    Point_blank("The Survivor can resolve Ranged and Magic Actions in his own Zone, no matter the minimum Range. When resolving a Magic or Ranged Action at Range 0, the Survivor freely chooses the targets and can kill any type of Zombies. His Combat spells and Ranged weapons still need to inflict enough Damage to kill his targets. Misses don’t hit Survivors."),
->>>>>>> 273fafbf
     Reaper_Combat("Use this Skill when assigning hits while resolving a Combat Action (Melee, Ranged or Magic). One of these hits can freely kill an additional identical Zombie in the same Zone. Only a single additional Zombie can be killed per Action when using this Skill. The Survivor gains the experience for the additional Zombie."),
     Reaper_Magic("Use this Skill when assigning hits while resolving a Magic Action. One of these hits can freely kill an additional identical Zombie in the same Zone. Only a single additional Zombie can be killed per Action when using this Skill. The Survivor gains the experience for the additional Zombie."),
     Reaper_Melee("Use this Skill when assigning hits while resolving a Melee Action. One of these hits can freely kill an additional identical Zombie in the same Zone. Only a single additional Zombie can be killed per Action when using this Skill. The Survivor gains the experience for the additional Zombie."),
