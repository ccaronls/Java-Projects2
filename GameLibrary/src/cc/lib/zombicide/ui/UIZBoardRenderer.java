package cc.lib.zombicide.ui;

import java.util.ArrayList;
import java.util.Collections;
import java.util.HashMap;
import java.util.HashSet;
import java.util.Iterator;
import java.util.List;
import java.util.Map;
import java.util.Set;

import cc.lib.game.AGraphics;
import cc.lib.game.AImage;
import cc.lib.game.APGraphics;
import cc.lib.game.GColor;
import cc.lib.game.GDimension;
import cc.lib.game.GRectangle;
import cc.lib.game.IDimension;
import cc.lib.game.IRectangle;
import cc.lib.game.IShape;
import cc.lib.game.IVector2D;
import cc.lib.game.Justify;
import cc.lib.game.Utils;
import cc.lib.logger.Logger;
import cc.lib.logger.LoggerFactory;
import cc.lib.math.MutableVector2D;
import cc.lib.math.Vector2D;
import cc.lib.ui.IButton;
import cc.lib.ui.UIRenderer;
import cc.lib.utils.Grid;
import cc.lib.utils.Table;
import cc.lib.zombicide.ZActionType;
import cc.lib.zombicide.ZActor;
import cc.lib.zombicide.ZAnimation;
import cc.lib.zombicide.ZBoard;
import cc.lib.zombicide.ZCell;
import cc.lib.zombicide.ZCellType;
import cc.lib.zombicide.ZCharacter;
import cc.lib.zombicide.ZDir;
import cc.lib.zombicide.ZDoor;
import cc.lib.zombicide.ZEquipment;
import cc.lib.zombicide.ZGame;
import cc.lib.zombicide.ZIcon;
import cc.lib.zombicide.ZItem;
import cc.lib.zombicide.ZMove;
import cc.lib.zombicide.ZPlayerName;
import cc.lib.zombicide.ZSpell;
import cc.lib.zombicide.ZTile;
import cc.lib.zombicide.ZWeapon;
import cc.lib.zombicide.ZWeaponStat;
import cc.lib.zombicide.ZZombie;
import cc.lib.zombicide.ZZone;
import cc.lib.zombicide.anims.ZoomAnimation;

public class UIZBoardRenderer<T extends AGraphics> extends UIRenderer {

    final static Logger log = LoggerFactory.getLogger(UIZBoardRenderer.class);

    public static boolean DEBUG = false;

    final List<ZAnimation> preActor = new ArrayList<>();
    final List<ZAnimation> postActor = new ArrayList<>();
    final List<ZAnimation> overlayAnimations = new ArrayList<>();
    ZAnimation zoomAnimation = null;
    final Map<IShape, List<IButton>> clickables = new HashMap<>();

    Grid.Pos highlightedCell = null;
    Object highlightedResult = null;
    ZActor highlightedActor = null;
    ZDoor highlightedDoor = null;
    Grid.Pos selectedCell = null;
    IShape highlightedShape = null;
    List<IButton> highlightedMoves = null;
    boolean actorsAnimating = false;
    private Object overlayToDraw = null;
    boolean drawTiles = false;
    MutableVector2D dragOffset = new MutableVector2D(Vector2D.ZERO);
    Vector2D dragStart = Vector2D.ZERO;

    public UIZBoardRenderer(UIZComponent component) {
        super(component);
    }

    UIZombicide getGame() {
        return UIZombicide.getInstance();
    }

    ZBoard getBoard() {
        return getGame().getBoard();
    }

    public boolean isAnimating() {
        return actorsAnimating || postActor.size() > 0 || preActor.size() > 0 || overlayAnimations.size() > 0 || zoomAnimation != null;
    }

    void addPreActor(ZAnimation a) {
        synchronized (preActor) {
            preActor.add(a.start());
        }
        redraw();
    }

    void addPostActor(ZAnimation a) {
        synchronized (postActor) {
            postActor.add(a.start());
        }
        redraw();
    }

    void addOverlay(ZAnimation a) {
        synchronized (overlayAnimations) {
            overlayAnimations.add(a);
        }
        redraw();
    }

    private void addClickable(IShape rect, IButton move) {
        List<IButton> moves = clickables.get(rect);
        if (moves == null) {
            moves = new ArrayList<>();
            clickables.put(rect, moves);
        }
        moves.add(move);
    }

    List<IButton> submenu = null;

    void processSubMenu(ZCharacter cur, List<IButton> options) {
//        submenu = options;
  //      redraw();
    }

    void processMoveOptions(ZCharacter cur, List<ZMove> options) {
        clickables.clear();
        if (true)
            return;
        for (ZMove move : options) {
            switch (move.type) {
<<<<<<< HEAD
=======
                case END_TURN:
                    //addClickable(cur.getRect(), move);
                    break;
>>>>>>> 273fafbf
                case INVENTORY:
                    //addClickable(cur.getRect(), move);
                    break;
                case TRADE:
                    for (ZCharacter c : (List<ZCharacter>)move.list)
                        addClickable(c.getRect(), new ZMove(move, c));
                    break;
                case WALK:
                    for (Integer zoneIdx : (List<Integer>)move.list)
                        addClickable(getBoard().getZone(zoneIdx), new ZMove(move, zoneIdx, zoneIdx));
                    break;
                case WALK_DIR:
                    break;
                case MELEE_ATTACK:
                case RANGED_ATTACK:
                case MAGIC_ATTACK:
                    for (ZWeapon w : (List<ZWeapon>)move.list) {
                        for (ZWeaponStat stat : w.getType().getStats()) {
                            for (int zoneIdx : getBoard().getAccessableZones(cur.getOccupiedZone(), stat.getMinRange(), stat.getMaxRange(), stat.getAttackType().getActionType())) {
                                addClickable(getBoard().getZone(zoneIdx), new ZMove(move, w, zoneIdx));
                            }
                        }
                    }
                    break;
                case THROW_ITEM: {
                    List<Integer> zones = getBoard().getAccessableZones(cur.getOccupiedZone(), 0, 1, ZActionType.THROW_ITEM);
                    for (ZItem item : (List<ZItem>) move.list) {
                        for (Integer zoneIdx : zones) {
                            addClickable(cur.getRect(), new ZMove(move, item, zoneIdx));
                        }
                    }
                    break;
                }
                case RELOAD:
                    addClickable(cur.getRect(), move);
                    break;
                case OPERATE_DOOR:
                    for (ZDoor door : (List<ZDoor>)move.list) {
                        addClickable(door.getRect(getBoard()).grow(.1f), new ZMove(move, door));
                    }
                    break;
                case SEARCH:
                case CONSUME:
                case EQUIP:
                case UNEQUIP:
                case GIVE:
                case TAKE:
                case DISPOSE:
                    addClickable(cur.getRect(), move);
                    break;
                case TAKE_OBJECTIVE:
                    addClickable(getBoard().getZone(cur.getOccupiedZone()), move);
                    break;
                case DROP_ITEM:
                case PICKUP_ITEM:
                    for (ZEquipment e : (List<ZEquipment>)move.list) {
                        addClickable(cur.getRect(), new ZMove(move, e));
                    }
                    break;
                case MAKE_NOISE:
                    addClickable(cur.getRect(), move);
                    break;
                case SHOVE:
                    for (int zoneIdx : (List<Integer>)move.list) {
                        addClickable(getBoard().getZone(zoneIdx), new ZMove(move, zoneIdx));
                    }
                    break;
                case REROLL:
                    break;
                case KEEP_ROLL:
                    break;
                case ENCHANT: {
                    List<ZCharacter> targets = Utils.filter(getGame().getBoard().getAllCharacters(), object -> object.isAlive() && getBoard().canSee(cur.getOccupiedZone(), object.getOccupiedZone()));
                    for (ZSpell spell : (List<ZSpell>)move.list) {
                        for (ZCharacter c : targets) {
                            addClickable(c.getRect(), new ZMove(move, spell, c.getPlayerName()));
                        }
                    }
                    break;
                }
                case BORN_LEADER:
                    for (ZCharacter c : (List<ZCharacter>)move.list) {
                        addClickable(c.getRect(), new ZMove(move, c.getPlayerName(), c.getPlayerName()));
                    }
                    break;
                case BLOODLUST_MELEE:
                    for (ZWeapon w : cur.getMeleeWeapons()) {
                        for (int zoneIdx : (List<Integer>)move.list) {
                            addClickable(getBoard().getZone(zoneIdx), new ZMove(move, zoneIdx, w));
                        }
                    }
                    break;
                case BLOODLUST_RANGED:
                    for (ZWeapon w : cur.getRangedWeapons()) {
                        for (int zoneIdx : (List<Integer>)move.list) {
                            addClickable(getBoard().getZone(zoneIdx), new ZMove(move, zoneIdx, w));
                        }
                    }
                    break;
                case BLOODLUST_MAGIC:
                    for (ZWeapon w : cur.getMagicWeapons()) {
                        for (int zoneIdx : (List<Integer>)move.list) {
                            addClickable(getBoard().getZone(zoneIdx), new ZMove(move, zoneIdx, w));
                        }
                    }
                    break;
                default:
                    log.warn("Unhandled case: %s", move.type);
            }
        }
    }

    synchronized void drawAnimations(List<ZAnimation> anims, AGraphics g) {
        synchronized (anims) {
            Iterator<ZAnimation> it = anims.iterator();
            while (it.hasNext()) {
                ZAnimation a = it.next();
                if (a.isDone()) {
                    it.remove();
                } else {
                    if (!a.isStarted())
                        a.start();
                    a.update(g);
                }
            }
        }
    }

    public ZActor drawActors(AGraphics g, UIZombicide game, float mx, float my, boolean drawAnimating) {
        ZActor picked = null;
        float distFromCenter = 0;
        actorsAnimating = false;
        ZBoard b = game.getBoard();

        Set<ZActor> options = Collections.emptySet();

        switch (game.getUiMode()) {
            case PICK_ZOMBIE:
            case PICK_CHARACTER: {
                options = new HashSet<>(game.getOptions());
                /*
                g.setColor(GColor.YELLOW);
                for (ZActor a : (List<ZActor>) game.getOptions()) {
                    a.getRect(game.getBoard()).drawOutlined(g, 1);
                }
                if (game.getOptions().contains(highlightedActor)) {
                    highlightedResult = highlightedActor;
                }*/
                break;
            }
        }

        for (ZActor a : b.getAllLiveActors()) {
            if (a.isAnimating() && !drawAnimating)
                continue;
            AImage img = g.getImage(a.getImageId());
            if (img != null) {
                GRectangle rect = a.getRect(b);
                // draw box under character of the color of the user who is owner
                if (rect.contains(mx, my)) {
                    float dist = rect.getCenter().sub(mx, my).magSquared();
                    if (picked == null || !(picked instanceof ZCharacter) || dist < distFromCenter) {
                        picked = a;
                        distFromCenter = dist;
                    }
                }
                if (a.isInvisible()) {
                    g.setTransparencyFilter(.5f);
                }
                if (a.isAnimating()) {
                    a.drawOrAnimate(g);
                    actorsAnimating = true;
                } else {
                    GColor outline = null;
                    if (game.getCurrentCharacter() != null && a == game.getCurrentCharacter().getCharacter()) {
                        outline = GColor.GREEN;
                    } else if (a == picked)
                        outline = GColor.CYAN;
                    else if (options.contains(a))
                        outline = GColor.WHITE;
                    drawActor((T)g, a, outline);
                }
                g.removeFilter();
            }
        }
        return picked;
    }

    protected void drawActor(T g, ZActor actor, GColor outline) {
        if (outline != null) {
            if (actor.getOutlineImageId() > 0) {
                g.pushMatrix();
                g.setTintFilter(GColor.WHITE, outline);
                g.drawImage(actor.getOutlineImageId(), actor.getRect());
                g.removeFilter();
                g.popMatrix();
            } else {
                g.setColor(outline);
                g.drawRect(actor.getRect(), 1);
            }
        }
        actor.draw(g);
    }

    public int pickZone(AGraphics g, int mouseX, int mouseY) {
        for (ZCell cell : getBoard().getCells()) {
            if (cell.contains(mouseX, mouseY)) {
                return cell.getZoneIndex();
            }
        }
        return -1;
    }

    public ZDoor pickDoor(AGraphics g, List<ZDoor> doors, float mouseX, float mouseY) {
        ZDoor picked = null;
        for (ZDoor door : doors) {
            GRectangle doorRect = door.getRect(getBoard()).grow(.1f);
            if (doorRect.contains(mouseX, mouseY)) {
                g.setColor(GColor.RED);
                picked = door;
                // highlight the other side if this is a vault
                g.drawRect(door.getOtherSide().getRect(getBoard()).grow(.1f), 2);
            } else {
                g.setColor(GColor.YELLOW);
            }
            g.drawRect(doorRect, 2);
        }
        return picked;
    }

    public void drawZoneOutline(AGraphics g, ZBoard board, int zoneIndex) {
        ZZone zone = board.getZone(zoneIndex);
        for (Grid.Pos cellPos : zone.getCells()) {
            g.drawRect(board.getCell(cellPos), 2);
        }
    }

    /**
     * return zone highlighted by mouseX, mouseY
     *
     * @param g
     * @param mouseX
     * @param mouseY
     * @return
     */
    public int drawZones(AGraphics g, float mouseX, float mouseY) {
        final ZBoard board = getBoard();
        int result = -1;
        for (int i=0; i<getBoard().getNumZones(); i++) {
            ZZone zone = board.getZone(i);
            for (Grid.Pos pos : zone.getCells()) {
                ZCell cell = board.getCell(pos);
                if (cell.isCellTypeEmpty())
                    continue;
                switch (zone.getType()) {
                    case VAULT:
                        g.setColor(GColor.BROWN);
                        g.drawFilledRect(cell);
                        break;
                    case TOWER:
                        g.setColor(GColor.GREEN.withAlpha(.25f));
                        g.drawFilledRect(cell);
                        break;
                }
                drawCellWalls(g, pos, 1);
                if (cell.contains(mouseX, mouseY)) {
                    result = i;
                    g.setColor(GColor.RED.withAlpha(32));
                    g.drawFilledRect(cell);
                }
                String text = "";
                for (ZCellType type : ZCellType.values()) {
                    if (cell.isCellType(type)) {
                        switch (type) {
                            case OBJECTIVE_BLACK:
                            case OBJECTIVE_BLUE:
                            case OBJECTIVE_GREEN:
                            case OBJECTIVE_RED:
                                if (zone.isObjective()) {
                                    // draw a big red X om the center of the cell
                                    GRectangle redX = new GRectangle(cell).scaledBy(.25f, .25f);
                                    g.setColor(type.getColor());
                                    g.drawLine(redX.getTopLeft(), redX.getBottomRight(), 10);
                                    g.drawLine(redX.getTopRight(), redX.getBottomLeft(), 10);
                                }
                                break;
                            case EXIT:
                                text += "EXIT";
                                break;
                            case SPAWN_NORTH:
                                if (zone.isSpawn()) {
                                    drawSpawn(g, cell, ZDir.NORTH);
                                }
                                break;
                            case SPAWN_SOUTH:
                                if (zone.isSpawn()) {
                                    drawSpawn(g, cell, ZDir.SOUTH);
                                }
                                break;
                            case SPAWN_EAST:
                                if (zone.isSpawn()) {
                                    drawSpawn(g, cell, ZDir.EAST);
                                }
                                break;
                            case SPAWN_WEST:
                                if (zone.isSpawn()) {
                                    drawSpawn(g, cell, ZDir.WEST);
                                }
                                break;
                        }
                    }
                }
                if (zone.isDragonBile()) {
                    g.drawImage(ZIcon.SLIME.imageIds[0], cell);
                }
                if (text.length() > 0) {
                    g.setColor(GColor.YELLOW);
                    g.drawJustifiedStringOnBackground(cell.getCenter(), Justify.CENTER, Justify.CENTER, text, GColor.TRANSLUSCENT_BLACK, 10, 2);
                }
                if (getGame().getUiMode() == UIZombicide.UIMode.PICK_ZONE && !getGame().getOptions().contains(i)) {
                    g.setColor(GColor.TRANSLUSCENT_BLACK);
                    g.drawFilledRect(cell);
                }
            }
            if (zone.getNoiseLevel() > 0) {
                g.setColor(GColor.BLACK);
                g.drawJustifiedString(zone.getCenter(), Justify.CENTER, Justify.CENTER, String.valueOf(zone.getNoiseLevel()));
            }
        }
        ZZone maxNoise = board.getMaxNoiseLevelZone();
        if (maxNoise != null) {
            GColor color = new GColor(GColor.BLACK);
            float radius = 0.5f;
            float dr = radius / 5;
            radius = dr;
            for (int i=0; i<5; i++) {
                g.setColor(color);
                g.drawCircle(maxNoise.getCenter(), radius, 0);
                color = color.lightened(.1f);
                radius += dr;
            }
        }
        return result;
    }

    void drawSpawn(AGraphics g, IRectangle rect, ZDir dir) {
        int id = ZIcon.SPAWN.imageIds[dir.ordinal()];
        AImage img = g.getImage(id);
        g.drawImage(id, new GRectangle(rect).scale(.8f).fit(img, dir.horz, dir.vert));
    }

    public void drawCellWalls(AGraphics g, Grid.Pos cellPos, float scale) {
        final ZBoard board = getBoard();
        ZCell cell = board.getCell(cellPos);
        g.pushMatrix();
        Vector2D center = cell.getCenter();
        g.translate(center);
        Vector2D v0 = cell.getTopLeft().subEq(center);
        Vector2D v1 = cell.getTopRight().subEq(center);
        g.scale(scale);

        final GColor doorColor = GColor.ORANGE;

        for (ZDir dir : ZDir.getCompassValues()) {
            Vector2D dv = v1.sub(v0).scaleEq(.33f);
            Vector2D dv0 = v0.add(dv);
            Vector2D dv1 = dv0.add(dv);

            g.pushMatrix();
            g.rotate(dir.rotation);
            g.setColor(GColor.BLACK);
            switch (cell.getWallFlag(dir)) {
                case WALL:
                    g.drawLine(v0, v1, 3);
                    break;
                case RAMPART:
                    g.drawDashedLine(v0, v1, 3, 5);
                    break;
                case OPEN: {
                    g.drawLine(v0, dv0, 3);
                    g.drawLine(dv1, v1, 3);
                    if (dir == ZDir.SOUTH || dir == ZDir.WEST) {
                        g.setColor(doorColor);
                        g.drawLine(dv0, (dv0.add(dv.scaledBy(.5f).rotate(145))), 4);
                        g.drawLine(dv1, (dv1.sub(dv.scaledBy(.5f).rotate(-145))), 4);
                    }
                    break;
                }
                case LOCKED: {
                    if (dir == ZDir.SOUTH || dir == ZDir.WEST) {
                        g.drawLine(v0, v1, 3);
                        ZDoor door = getBoard().findDoor(cellPos, dir);
                        g.setColor(door.getLockedColor());
                        GRectangle padlock = new GRectangle(0, 0, .2f, .2f).withCenter(dv1.add(dv0).scaleEq(.5f));
                        //GRectangle rect = door.getRect(board).withDimension()scale(.5f);
                        AImage img = g.getImage(ZIcon.PADLOCK.imageIds[0]);
                        g.drawImage(ZIcon.PADLOCK.imageIds[0], padlock.fit(img));
                        g.drawLine(dv0, dv1, 4);
                    }
                    break;
                }
                case CLOSED:
                    if (dir == ZDir.SOUTH || dir == ZDir.WEST) {
                        g.drawLine(v0, v1, 3);
                        g.setColor(doorColor);
                        g.drawLine(dv0, dv1, 4);
                    }
                    break;
            }
            g.popMatrix();
        }
        g.popMatrix();

        for (ZDir dir : ZDir.getElevationValues()) {
            switch (cell.getWallFlag(dir)) {
                case LOCKED: {
                    ZDoor door = board.findDoor(cellPos, dir);
                    g.setColor(GColor.BLACK);
                    GRectangle vaultRect = door.getRect(board);
                    g.setColor(door.getLockedColor());
                    vaultRect.drawFilled(g);
                    g.setColor(GColor.RED);
                    vaultRect.drawOutlined(g, 2);
//                    g.drawJustifiedString(vaultRect.getCenter(), Justify.CENTER, Justify.CENTER, "LOCKED");
                    GRectangle rect = door.getRect(board).scale(.7f);
                    AImage img = g.getImage(ZIcon.PADLOCK.imageIds[0]);
                    g.drawImage(ZIcon.PADLOCK.imageIds[0], rect.fit(img));
                    break;
                }
                case CLOSED: {
                    ZDoor door = board.findDoor(cellPos, dir);
                    g.setColor(GColor.BLACK);
                    GRectangle vaultRect = door.getRect(board);
                    g.setColor(door.lockedColor);
                    vaultRect.drawFilled(g);
                    g.setColor(GColor.YELLOW);
                    vaultRect.drawOutlined(g, 2);
//                    g.drawJustifiedString(vaultRect.getCenter(), Justify.CENTER, Justify.CENTER, "VAULT");
                    break;
                }
                case OPEN: {
                    ZDoor door = board.findDoor(cellPos, dir);
                    g.setColor(GColor.BLACK);
                    GRectangle vaultRect = door.getRect(board);
                    vaultRect.drawFilled(g);
                    // draw the 'lid' opened
                    g.begin();
                    g.vertex(vaultRect.getTopRight());
                    g.vertex(vaultRect.getTopLeft());
                    float dh = vaultRect.h/3;
                    float dw = vaultRect.w/5;
                    if (dir == ZDir.ASCEND) {
                        // open 'up'
                        g.moveTo(-dw, -dh);
                        g.moveTo(vaultRect.w+dw*2, 0);
                    } else {
                        // open 'down
                        g.moveTo(dw, dh);
                        g.moveTo(vaultRect.w-dw*2, 0);
                    }
                    g.setColor(door.lockedColor);
                    g.drawTriangleFan();
                    g.setColor(GColor.YELLOW);
                    g.end();
                    vaultRect.drawOutlined(g, 2);
                    g.drawLineLoop(2);
                }
            }
        }
    }

    public Grid.Pos pickCell(AGraphics g, float mouseX, float mouseY) {
        Grid.Iterator<ZCell> it = getBoard().getCellsIterator();
        while (it.hasNext()) {
            ZCell cell = it.next();
            if (cell.isCellTypeEmpty())
                continue;
            if (cell.contains(mouseX, mouseY)) {
                return it.getPos();
            }
        }
        return null;
    }


    public Grid.Pos drawNoTiles(AGraphics g, float mouseX, float mouseY, boolean debugText) {
        g.clearScreen();
        Grid.Pos returnCell = null;

        Grid.Iterator<ZCell> it = getBoard().getCellsIterator();
        while (it.hasNext()) {
            ZCell cell = it.next();
            if (cell.isCellTypeEmpty())
                continue;
            switch (cell.getEnvironment()) {
                case ZCell.ENV_BUILDING:
                    g.setColor(GColor.DARK_GRAY); break;
                case ZCell.ENV_OUTDOORS:
                    g.setColor(GColor.LIGHT_GRAY); break;
                case ZCell.ENV_VAULT:
                    g.setColor(GColor.BROWN); break;
            }
            g.drawFilledRect(cell);
            //drawCellWalls(g, it.getPos(), .97f);
            String text = "Zone " + cell.getZoneIndex();
            for (ZCellType type : ZCellType.values()) {
                if (cell.isCellType(type)) {
                    switch (type) {
                        case NONE:
                        case VAULT_DOOR_VIOLET:
                        case VAULT_DOOR_GOLD:
                            break;
                        case OBJECTIVE_RED:
                        case OBJECTIVE_BLUE:
                        case OBJECTIVE_GREEN:
                        case OBJECTIVE_BLACK:
                            text += "\n" + type.name().substring(10);
                            break;
                        case SPAWN_NORTH:
                        case SPAWN_SOUTH:
                        case SPAWN_EAST:
                        case SPAWN_WEST:
                            text += "\nSPAWN";
                            break;
                        default:
                            text += "\n" + type;
                    }
                }
            }
            /*
            if (cell.rect.contains(mouseX, mouseY)) {
                List<Integer> accessible = getAccessableZones(cell.zoneIndex, 1, ZActionType.MOVE);
                text = "1 Unit away:\n" + accessible;
                returnCell = it.getPos();//new int[] { col, row };
                List<Integer> accessible2 = getAccessableZones(cell.zoneIndex, 2, ZActionType.MAGIC);
                text += "\n2 Units away:\n" + accessible2;
            }*/
            g.setColor(GColor.CYAN);
            for (ZActor a : cell.getOccupants()) {
                if (a != null) {
                    text += "\n" + a.name();
                }
            }
            if (cell.getVaultFlag() > 0) {
                text += "\nvaultFlag " + cell.getVaultFlag();
            }
            if (debugText)
                g.drawJustifiedStringOnBackground(cell.getCenter(), Justify.CENTER, Justify.CENTER, text, GColor.TRANSLUSCENT_BLACK, 10, 3);

        }
        return returnCell;
    }

    IButton pickButtons(AGraphics g, Vector2D pos, List<IButton> moves, int mouseX, int mouseY) {
        float height = moves.size() * g.getTextHeight() * 2;
        MutableVector2D top = pos.sub(0, height/2);
        if (top.Y() < 0) {
            top.setY(0);
        } else if (top.Y() + height > g.getViewportHeight()) {
            top.setY(g.getViewportHeight() - height);
        }
        // draw buttons to the right is pos id on left side and to the left if user on the right side
        IButton move = null;
        float buttonHeight = g.getTextHeight()*2;
        float buttonWidth = 0;
        float padding = g.getTextHeight()/2;
        for (IButton m : moves) {
            buttonWidth = Math.max(0, g.getTextWidth(m.getLabel()));
        }
        buttonWidth += padding * 2;
        if (top.getX()+buttonWidth > g.getViewportWidth()) {
            top.setX(g.getViewportWidth()-buttonWidth);
        }
        GRectangle button = new GRectangle(top, buttonWidth, buttonHeight);
        for (IButton m : moves) {
            if (button.contains(mouseX, mouseY)) {
                g.setColor(GColor.RED);
                move = m;
            } else {
                g.setColor(GColor.YELLOW);
            }
            button.drawRounded(g, buttonHeight/4);
            g.drawJustifiedString(button.x+padding, button.y + buttonHeight/2, Justify.LEFT, Justify.CENTER, m.getLabel());
            button.y += buttonHeight;
        }
        return move;
    }

    IButton pickMove(APGraphics g, IVector2D mouse, int screenMouseX, int screenMouseY) {

        IButton picked = null;
        if (submenu != null) {
            highlightedMoves = submenu;
        } else {
            for (Map.Entry<IShape, List<IButton>> entry : clickables.entrySet()) {
                IShape shape = entry.getKey();
                if (shape.contains(mouse.getX(), mouse.getY())) {
                    highlightedShape = shape;
                    highlightedMoves = entry.getValue();
                } else {
                    g.setColor(GColor.YELLOW.withAlpha(32));
                    entry.getKey().drawFilled(g);
                }
            }
        }

        if (highlightedShape != null) {
            g.setColor(GColor.RED);
            g.setLineWidth(2);
            highlightedShape.drawOutlined(g);
            MutableVector2D cntr = highlightedShape.getCenter();
            g.transform(cntr);
            g.pushMatrix();
            g.setIdentity();
            g.ortho();
            picked = pickButtons(g, cntr, highlightedMoves, screenMouseX, screenMouseY);
            g.popMatrix();
        }


        return picked;
    }

    public IVector2D getBoardCenter() {
        ZGame game = getGame();
        if (game.getCurrentCharacter() != null)
            return game.getCurrentCharacter().getCharacter().getRect().getCenter();//game.getBoard().getZone(game.getCurrentCharacter().getOccupiedZone()).getCenter();
        List<ZCharacter> chars = game.getBoard().getAllCharacters();
        if (chars.size() == 0)
            return new GRectangle(getBoard()).getCenter();
        GRectangle rect = null;
        for (ZCharacter c : chars) {
            if (rect == null)
                rect = new GRectangle(c.getRect());
            else
                rect.addEq(c.getRect());
        }
        return rect.getCenter();
    }

    ZTile [] tiles = null;
    int [] tileIds = new int[0];

    public void clearTiles() {
        tiles = null;
        tileIds = new int[0];
    }

    public void onTilesLoaded(int [] ids) {
        tileIds = ids;
    }

    public void onLoading() {}

    public void onLoaded() {}

    float zoomPercent = 0;

    public float getZoomPercent() {
        return zoomPercent;
    }

    public void setZoomPercent(float zoomPercent) {
        this.zoomPercent = zoomPercent;
    }

    /**
     *
     * @param targetZoomPercent 0 is fully zoomed out and 1 is fully zoomed in
     */
    public void animateZoomTo(float targetZoomPercent) {
        targetZoomPercent = Utils.clamp(targetZoomPercent, 0, 1);
        if (zoomPercent != targetZoomPercent) {
            zoomAnimation = new ZoomAnimation(this, targetZoomPercent).start();
            redraw();
        }
    }

    private GRectangle zoomedRect = null;

    public GRectangle getZoomedRect() {
        return zoomedRect;
    }

    public GRectangle getZoomedRectangle(AGraphics g, IVector2D center) {
        GDimension dim = getBoard().getDimension();
        float aspect = dim.getAspect();
        GDimension zoomed;
        GDimension viewport = g.getViewport();
        // produce a value between 0-1 where
        //   0 means zoomAmt is 0 and
        //   1 is zoomAmt results in a rect with min side of 3

        float zoomAmtMin = Math.min(dim.getWidth(), dim.getHeight());
        float zoomAmtMax = 3;
        float zoomAmt = (zoomAmtMin - zoomAmtMax) * zoomPercent;
        float newW = dim.width - zoomAmt * aspect;
        float newH = dim.height - zoomAmt;
        float vAspect = viewport.getAspect();

        if (vAspect > aspect) {
            zoomed = new GDimension(newW, newH * aspect / vAspect);
        } else {
            zoomed = new GDimension(newW * vAspect / aspect, newH);
        }

        GRectangle rect = new GRectangle(zoomed).withCenter(center);
        /*
        if (rect.x >= 0) {
            rect.x = 0;
        } else if (rect.x + rect.w < dim.width) {
            rect.x = dim.width - rect.w;
        }
        if (rect.y >= 0) {
            rect.y = 0;
        } else if (rect.y + rect.h < dim.height) {
            rect.y = dim.height - rect.h;
        }*/
        rect.x = Utils.clamp(rect.x, 0, dim.width-rect.w);
        rect.y = Utils.clamp(rect.y, 0, dim.height-rect.h);
        return zoomedRect = rect;
    }

    void drawQuestLabel(AGraphics g) {
        g.setColor(GColor.BLACK);
        if (getGame().getQuest()!=null) {
            float height = g.getTextHeight();
            g.setTextHeight(24);//setFont(bigFont);
            g.setTextStyles(AGraphics.TextStyle.BOLD, AGraphics.TextStyle.ITALIC);
            g.drawJustifiedString(10, getHeight()-10-g.getTextHeight(), Justify.LEFT, Justify.BOTTOM, getGame().getQuest().getName());
            g.setTextHeight(height);
            g.setTextStyles(AGraphics.TextStyle.NORMAL);
        }
    }

    private void drawNoBoard(AGraphics g) {
        g.clearScreen(GColor.WHITE);
        Vector2D cntr = new Vector2D(g.getViewportWidth()/2, g.getViewportHeight()/2);
        GDimension minDim = new GDimension(g.getViewportWidth()/4, g.getViewportHeight()/4);
        GDimension maxDim = new GDimension(g.getViewportWidth()/2, g.getViewportHeight()/2);
        GRectangle rect = new GRectangle().withDimension(minDim.interpolateTo(maxDim, 1)).withCenter(cntr);
        //g.setColor(GColor.RED);
        //rect.drawOutlined(g, 5);
        AImage img = g.getImage(ZIcon.GRAVESTONE.imageIds[0]);
        g.drawImage(ZIcon.GRAVESTONE.imageIds[0], rect.fit(img));

    }

    @Override
    public void draw(APGraphics g, int mouseX, int mouseY) {
        //log.debug("mouseX=" + mouseX + " mouseY=" + mouseY);
        UIZombicide game = getGame();
        ZBoard board = getBoard();
        if (board == null) {
            drawNoBoard(g);
            return;
        }
        highlightedActor = null;
        highlightedCell = null;
        highlightedResult = null;
        highlightedDoor = null;

        g.setIdentity();

        IVector2D center = getBoardCenter();
        GRectangle rect = getZoomedRectangle(g, center);
        MutableVector2D dragViewport = dragOffset.scaledBy(-rect.getWidth() / g.getViewportWidth(), -rect.getHeight() / g.getViewportHeight());

        //log.debug("dragViewport = " + dragViewport);// + " topL = " + topL + "  bottomR = "+ bottomR);

        IDimension boardRect = board.getDimension();
        rect.moveBy(dragViewport);
        if (rect.x < 0) {
            rect.x = 0;
        } else if (rect.x + rect.w > boardRect.getWidth()) {
            rect.x = boardRect.getWidth() - rect.w;
        }

        if (rect.y < 0) {
            rect.y = 0;
        } else if (rect.y + rect.h > boardRect.getHeight()) {
            rect.y = boardRect.getHeight() - rect.h;
        }

        //log.debug("Rect = " + rect);

        g.ortho(rect);

        Vector2D mouse = g.screenToViewport(mouseX, mouseY);

        if (drawTiles && tiles == null) {
            tiles = getGame().getQuest().getTiles(getBoard());
            onLoading();
            ((UIZComponent)getComponent()).loadTiles(g, tiles);
            return;
        }

        Grid.Pos cellPos = drawNoTiles(g, mouseX, mouseY, DEBUG);
        if (drawTiles) {
            for (int i = 0; i < tileIds.length; i++) {
                g.drawImage(tileIds[i], tiles[i].quadrant);
            }
        }

        int highlightedZone = drawZones(g, mouse.X(), mouse.Y());
        game.getQuest().drawQuest(game, g);
        boolean drawAnimating = game.isGameOver();

        drawAnimations(preActor, g);

        highlightedActor = //board.drawActors(g, getMouseX(), getMouseY());
                drawActors(g, game, mouse.X(), mouse.Y(), drawAnimating || overlayToDraw == null);

        if (DEBUG) {
            if (highlightedActor instanceof ZZombie) {
                List<ZDir> path = null;
                ZZombie z = (ZZombie)highlightedActor;
                switch (z.getType()) {
                    case Necromancer:
                        path = game.getZombiePathTowardNearestSpawn(z);
                        break;
                    default:
                        path = game.getZombiePathTowardVisibleCharactersOrLoudestZone(z);

                }
                g.begin();
                g.setColor(GColor.YELLOW)   ;
                final Vector2D start = z.getRect().getCenter();
                g.vertex(start);
                MutableVector2D next = new MutableVector2D(start);
                for (ZDir dir : path) {
                    next.addEq(dir.dx, dir.dy);
                    g.vertex(next);
                }
                g.drawLineStrip(3);
            } else if (highlightedActor instanceof ZCharacter) {
                List<Integer> visibleZones = getBoard().getAccessableZones(highlightedActor.getOccupiedZone(), 0, 4, ZActionType.BOLTS);
                for (int zoneIdx : visibleZones) {
                    ZZone zone = board.getZone(zoneIdx);
                    g.setColor(GColor.YELLOW);
                    zone.getRectangle().drawOutlined(g, 2);
                }
            }
        }

        drawAnimations(postActor, g);

        drawQuestLabel(g);

        switch (game.getUiMode()) {
            case PICK_ZOMBIE:
            case PICK_CHARACTER: {
                //g.setColor(GColor.YELLOW);
                //for (ZActor a : (List<ZActor>)game.getOptions()) {
                //    a.getRect(board).drawOutlined(g, 1);
                //}
                if (game.getOptions().contains(highlightedActor)) {
                    highlightedResult = highlightedActor;
                }
                break;
            }
            case PICK_ZONE: {
                if (highlightedZone >= 0 && game.getOptions().contains(highlightedZone)) {
                    highlightedResult = highlightedZone;
                    g.setColor(GColor.YELLOW);
                    drawZoneOutline(g, board, highlightedZone);
                } else if (cellPos != null) {
                    ZCell cell = board.getCell(cellPos);
                    for (int i = 0; i < game.getOptions().size(); i++) {
                        if (cell.getZoneIndex() == (Integer)game.getOptions().get(i)) {
                            highlightedCell = cellPos;
                            highlightedResult = cell.getZoneIndex();
                            break;
                        }
                    }
                }
                break;
            }
            case PICK_DOOR: {
                highlightedResult = pickDoor(g, (List<ZDoor>)game.getOptions(), mouse.X(), mouse.Y());
                break;
            }
            case PICK_MENU: {
                highlightedResult = pickMove(g, mouse, mouseX, mouseY);
                break;
            }
        }
        if (highlightedCell != null) {
            ZCell cell = board.getCell(highlightedCell);
            g.setColor(GColor.RED.withAlpha(32));
            drawZoneOutline(g, board, cell.getZoneIndex());
        }

        g.pushMatrix();
        g.setIdentity();
        g.ortho();
        g.setColor(GColor.WHITE);
        g.drawJustifiedStringOnBackground(10, getHeight()-10, Justify.LEFT, Justify.BOTTOM, game.getBoardMessage(), GColor.TRANSLUSCENT_BLACK, getBorderThickness());
        g.popMatrix();
        game.characterRenderer.redraw();
        drawAnimations(overlayAnimations, g);

        //if (game.isGameOver() && overlayToDraw == null && !isAnimating()) {
        //    setOverlay(game.getGameSummaryTable());
        //}

        drawOverlay(g);

        if (zoomAnimation != null) {
            if (zoomAnimation.isDone()) {
                zoomAnimation = null;
            } else {
                zoomAnimation.update(g);
            }
        }

        if (isAnimating())
            redraw();
    }

    protected void drawOverlay(AGraphics g) {
        // overlay
        if (overlayToDraw != null) {
            if (overlayToDraw instanceof Integer) {
                int id = ((Integer) overlayToDraw);
                if (id >= 0) {
                    AImage img = g.getImage(id);
                    GRectangle rect = new GRectangle(0, 0, getWidth(), getHeight());
                    rect.scale(.9f, .9f);
                    rect = rect.fit(img, Justify.LEFT, Justify.CENTER);
                    g.drawImage(id, rect);
                }
            } else if (overlayToDraw instanceof Table) {
                g.pushMatrix();
                g.setIdentity();
                g.ortho();
                g.setColor(GColor.YELLOW);
                IVector2D cntr = new Vector2D(getWidth()/2, getHeight()/3);
                Table t = (Table)overlayToDraw;
                GDimension d = t.getDimension(g);
                t.draw(g, cntr, Justify.CENTER, Justify.CENTER);
                g.popMatrix();
                /*
                g.setColor(GColor.RED);
                GRectangle r = new GRectangle(d).withCenter(cntr);
                g.drawRect(r);
                g.drawRect(0, 0, g.getViewportWidth(), g.getViewportHeight());
                */
            } else if (overlayToDraw instanceof String) {
                g.setColor(GColor.WHITE);
                g.drawWrapStringOnBackground(getWidth()/2, getHeight()/2, getWidth()/2, Justify.CENTER, Justify.CENTER, (String)overlayToDraw, GColor.TRANSLUSCENT_BLACK, 10);
            } else if (overlayToDraw instanceof ZAnimation) {
                ZAnimation a = (ZAnimation)overlayToDraw;
                if (!a.isStarted()) {
                    a.start();
                }
                if (!a.isDone()) {
                    a.update(g);
                    redraw();
                }
            } else if (overlayToDraw instanceof AImage) {

            }
        }
    }

    public float getBorderThickness() {
        return 5;
    }

    public void setOverlay(Object obj) {
        if (obj == null) {
            overlayToDraw = null;
        } else if (obj instanceof Table) {
            overlayToDraw = obj;
        } else if (obj instanceof ZPlayerName){
            overlayToDraw = ((ZPlayerName)obj).cardImageId;
        } else if (obj instanceof AImage) {
            overlayToDraw = obj;
        } else if (obj instanceof ZAnimation) {
            addOverlay((ZAnimation)obj);
        } else {
            overlayToDraw = obj.toString();
        }
        redraw();
    }

    @Override
    public void onClick() {
        if (getGame().isGameRunning()) {
            overlayToDraw = null;
            submenu = null;
            getGame().setResult(highlightedResult);
        } else {
            if (highlightedDoor != null) {
                highlightedDoor.toggle(getBoard());
            } else if (highlightedCell != null) {
                if (highlightedCell.equals(selectedCell)) {
                    selectedCell = null;
                } else {
                    selectedCell = highlightedCell;
                }
            }
        }
    }

    public void setDrawTiles(boolean draw) {
        this.drawTiles = draw;
    }

    public void toggleDrawTiles() {
        this.drawTiles = !this.drawTiles;
    }

    public ZActor getHighlightedActor() {
        return highlightedActor;
    }

    public boolean isDrawTiles() {
        return drawTiles;
    }

    @Override
    public void onDragStart(float x, float y) {
        dragStart = new Vector2D(x, y);
    }

    @Override
    public void onDragEnd() {
        //dragOffset = Vector2D.ZERO;
        redraw();
    }

    @Override
    public void onDragMove(float x, float y) {
        Vector2D v = new Vector2D(x, y);
        Vector2D dv = v.sub(dragStart);
        dragOffset.addEq(dv);
        dragStart = v;
        redraw();
    }

}<|MERGE_RESOLUTION|>--- conflicted
+++ resolved
@@ -136,12 +136,9 @@
             return;
         for (ZMove move : options) {
             switch (move.type) {
-<<<<<<< HEAD
-=======
                 case END_TURN:
                     //addClickable(cur.getRect(), move);
                     break;
->>>>>>> 273fafbf
                 case INVENTORY:
                     //addClickable(cur.getRect(), move);
                     break;
