--- conflicted
+++ resolved
@@ -26,11 +26,8 @@
 import cc.lib.zombicide.ZSkill;
 import cc.lib.zombicide.ZWeapon;
 import cc.lib.zombicide.ZZombie;
-<<<<<<< HEAD
 import cc.lib.zombicide.ZZombieType;
-=======
 import cc.lib.zombicide.ZZombieCategory;
->>>>>>> 273fafbf
 import cc.lib.zombicide.ZZone;
 import cc.lib.zombicide.anims.AscendingAngelDeathAnimation;
 import cc.lib.zombicide.anims.DeathAnimation;
@@ -308,12 +305,8 @@
     }
 
     @Override
-<<<<<<< HEAD
     protected void onZombieDestroyed(ZPlayerName c, ZAttackType deathType, ZZombie zombie) {
         super.onZombieDestroyed(c, deathType, zombie);
-=======
-    protected void onZombieDestroyed(ZCharacter c, ZAttackType deathType, ZZombie zombie) {
->>>>>>> 273fafbf
         Lock lock = new Lock();
         switch (deathType) {
 
@@ -332,9 +325,7 @@
             case DISINTEGRATION:
             case BLADE:
             case CRUSH:
-            case RANGED_ARROWS:
-            case RANGED_BOLTS:
-            case RANGED_THROW:
+            case RANGED:
             case EARTHQUAKE:
             case MENTAL_STRIKE:
             case NORMAL:
@@ -465,31 +456,25 @@
     }
 
     @Override
-<<<<<<< HEAD
     protected void onNewSkillAquired(ZPlayerName c, ZSkill skill) {
         super.onNewSkillAquired(c, skill);
         boardRenderer.addPostActor(new HoverMessage(boardRenderer, String.format("%s Acquired", skill.getLabel()), c.getCharacter().getRect().getCenter()));
         characterRenderer.addMessage(String.format("%s has aquired the %s skill", c.getLabel(), skill.getLabel()));
-=======
+    }
+
+    @Override
     protected void onExtraActivation(ZZombieCategory category) {
         boardRenderer.addOverlay(new OverlayTextAnimation(String.format("EXTRA ACTIVATION %s", category)));
     }
 
     @Override
-    protected void onReaperKill(ZCharacter c, ZZombie z, ZWeapon w, ZActionType at) {
+    protected void onReaperKill(ZPlayerName c, ZZombie z, ZWeapon w, ZActionType at) {
         boardRenderer.addPostActor(new HoverMessage(boardRenderer, "Reaper Kill!!", z.getRect().getCenter()));
-    }
-
-    @Override
-    protected void onNewSkillAcquired(ZCharacter c, ZSkill skill) {
-        boardRenderer.addPostActor(new HoverMessage(boardRenderer, String.format("%s Acquired", skill.getLabel()), c.getRect().getCenter()));
-        characterRenderer.addMessage(String.format("%s has acquired the %s skill", c.getLabel(), skill.getLabel()));
     }
 
     @Override
     protected void onWeaponReloaded(ZCharacter c, ZWeapon w) {
         boardRenderer.addPostActor(new HoverMessage(boardRenderer, String.format("%s Reloaded", w.getLabel()), c.getRect().getCenter()));
->>>>>>> 273fafbf
     }
 
     @Override
