package cc.lib.zombicide;

import java.util.ArrayList;
import java.util.Arrays;
import java.util.Collections;
import java.util.Comparator;
import java.util.HashMap;
import java.util.HashSet;
import java.util.LinkedList;
import java.util.List;
import java.util.Map;
import java.util.Stack;

import cc.lib.game.GColor;
import cc.lib.game.GRectangle;
import cc.lib.game.Utils;
import cc.lib.logger.Logger;
import cc.lib.logger.LoggerFactory;
import cc.lib.utils.GException;
import cc.lib.utils.Grid;
import cc.lib.utils.Reflector;
import cc.lib.utils.Table;

public class ZGame extends Reflector<ZGame>  {

    public static boolean DEBUG = false;

    static {
        addAllFields(ZGame.class);
        addAllFields(State.class);
    }

    private final static Logger log = LoggerFactory.getLogger(ZGame.class);

    final static int GAME_LOST = 2;
    final static int GAME_WON  = 1;

<<<<<<< HEAD
=======
    public void giftEquipment(ZCharacter c, ZEquipment e) {
        stateStack.push(new State(ZState.PLAYER_STAGE_CHOOSE_KEEP_EQUIPMENT, c.getPlayerName(), e));
    }

    private boolean tryOpenDoor(ZCharacter cur, ZDoor door) {
        if (!door.isJammed())
            return true;

        if (cur.tryOpenDoor(this)) {
            onCharacterOpenedDoor(cur, door);
            return true;
        }
        onCharacterOpenDoorFailed(cur, door);
        return false;
    }

>>>>>>> 273fafbf
    public static class State extends Reflector<State> {
        final ZState state;
        final ZPlayerName player;
        final ZEquipment equipment;
        final ZSkillLevel skillLevel;

        public  State() {
            this(null, null, null, null);
        }

        State(ZState state, ZPlayerName player, ZEquipment e, ZSkillLevel sk) {
            this.state = state;
            this.player = player;
            this.equipment = e;
            this.skillLevel = sk;
        }

    }

    private final Stack<State> stateStack = new Stack<>();
    protected ZBoard board=new ZBoard();
    @Omit
    private final List<ZUser> users = new ArrayList<>();
    private ZQuest quest=null;
    private int currentUser=0;
    private int startUser=0;
    private LinkedList<ZEquipment> searchables = new LinkedList<>();
    private int spawnMultiplier=1;
    private int roundNum=0;
    private int gameOverStatus=0; // 0 == in play, 1, == game won, 2 == game lost
    private String gameFailedReason = "";
    private ZQuests currentQuest;
    private int [] dice = null;
    private ZDifficulty difficulty = ZDifficulty.EASY;

    void pushState(ZState state, ZPlayerName player) {
        pushState(state, player, null);
    }

    void pushState(ZState state, ZPlayerName player, ZEquipment e) {
        pushState(state, player, e, null);
    }

    void pushState(ZState state, ZPlayerName player, ZEquipment e, ZSkillLevel skill) {
        if (player != getCurrentCharacter())
            onCurrentCharacterUpdated(player);
        stateStack.push(new State(state, player, e, skill));
    }

    void popState() {
        ZPlayerName curPlayer = getCurrentCharacter();
        stateStack.pop();
        if (curPlayer != getCurrentCharacter())
            onCurrentCharacterUpdated(getCurrentCharacter());

    }

    protected void onCurrentCharacterUpdated(ZPlayerName player) {}

    public void setDifficulty(ZDifficulty difficulty) {
        this.difficulty = difficulty;
        dice = null;
    }

    public ZDifficulty getDifficulty() {
        return difficulty;
    }

    private void initGame() {
        initSearchables();
        roundNum = 0;
        gameOverStatus = 0;
        spawnMultiplier = 1;
        dice = initDice(difficulty);
        setState(ZState.INIT, null);
    }

    static int [] initDice(ZDifficulty difficulty) {
        int countPerNum;
        int step;

        // skew the odds in our favor for easier difficulties
        switch (difficulty) {
            case EASY:
                countPerNum = 20;
                step = -1;
                break;
            case MEDIUM:
                countPerNum = 30;
                step = -1;
                break;
            default:
                countPerNum = 30;
                step = 0;
        }

        int len = 0;
        int num = 6;
        int cnt = countPerNum;
        while (num > 0) {
            len += cnt;
            cnt += step;
            num --;
        }

        int [] dice = new int[len];

        cnt = countPerNum;
        num = 6;
        int idx=0;

        while (num > 0) {
            for (int i=0; i<cnt; i++)
                dice[idx++] = num;
            cnt += step;
            num--;
        }

        Utils.assertTrue(idx == dice.length);
        Utils.shuffle(dice);
        return dice;
    }

    public void clearCharacters() {
        for (ZUser u : users)
            u.clearCharacters();
        if (board != null) {
            board.removeCharacters();
        }
    }

    public ZBoard getBoard() {
        return board;
    }

    public void setUsers(ZUser ... users) {
        this.users.clear();
        this.users.addAll(Arrays.asList(users));
    }

    public boolean isGameOver() {
        return gameOverStatus != 0;
    }

    public int getRoundNum() {
        return roundNum;
    }

    public boolean isGameWon() {
        return gameOverStatus == GAME_WON;
    }

    public boolean isGameLost() {
        return gameOverStatus == GAME_LOST;
    }

    public void reload() {
        if (currentQuest != null)
            loadQuest(currentQuest);
    }

    public int getNumKills(ZZombieType type) {
        int num=0;
<<<<<<< HEAD
        for (ZCharacter c : board.getAllCharacters()) {
            num += c.kills[type.ordinal()];
=======
        for (ZCharacter c : getAllCharacters()) {
            num += c.getKills(type);
>>>>>>> 273fafbf
        }
        return num;
    }

    public void addUser(ZUser user) {
        if (!users.contains(user))
            users.add(user);
    }

    public void removeUser(ZUser user) {
        users.remove(user);
        if (currentUser >= users.size())
            currentUser = 0;
        if (startUser >= users.size())
            startUser = 0;
    }

    protected void initQuest(ZQuest quest) {}

    public ZCharacter addCharacter(ZPlayerName pl) {
        ZCell cell = Utils.randItem(board.getCellsOfType(ZCellType.START));
        ZCharacter c = pl.create();
        c.occupiedZone = cell.zoneIndex;
        board.addActor(c, cell.zoneIndex, null);
        return c;
    }

    public void removeCharacter(ZPlayerName nm) {
        board.removeActor(nm.character);
    }

    public void loadQuest(ZQuests quest) {
        this.currentQuest = quest;
        ZQuest prevQuest = this.quest;
        this.quest = quest.load();
        board = this.quest.loadBoard();
        if (prevQuest == null || !prevQuest.getName().equals(this.quest.getName()))
            initQuest(this.quest);
        initGame();
        List<ZCell> startCells = new ArrayList<>();
        for (Grid.Iterator<ZCell> it = board.getCellsIterator(); it.hasNext(); ) {
            ZCell cell=it.next();
            if (cell.isCellTypeEmpty())
                continue;
            ZZone zone = board.getZone(cell.zoneIndex);
            switch (cell.environment) {
                case ZCell.ENV_OUTDOORS:
                    zone.setType(ZZoneType.OUTDOORS);
                    break;
                case ZCell.ENV_BUILDING:
                    zone.setType(ZZoneType.BUILDING);
                    break;
                case ZCell.ENV_VAULT:
                    zone.setType(ZZoneType.VAULT);
                    break;
                case ZCell.ENV_TOWER:
                    zone.setType(ZZoneType.TOWER);
                    break;
            }
            // add doors for the zone
            for (ZDir dir : ZDir.getCompassValues()) {
                switch (cell.getWallFlag(dir)) {
                    case CLOSED:
                    case OPEN: {
                        Grid.Pos pos = it.getPos();
                        Grid.Pos next = board.getAdjacent(pos, dir);
                        zone.doors.add(new ZDoor(pos, next, dir, GColor.RED));
                    }
                }
            }
            for (ZCellType type : ZCellType.values()) {
                if (cell.isCellType(type)) {
                    switch (type) {
                        case START:
<<<<<<< HEAD
                            // position all the characters here
                            for (ZUser u : users) {
                                for (ZPlayerName pl : u.getCharacters()) {
                                    ZCharacter c = pl.create();
                                    c.occupiedZone = cell.zoneIndex;
                                    board.addActor(c, cell.zoneIndex, null);
                                }
                            }
=======
                            startCells.add(cell);
>>>>>>> 273fafbf
                            break;
                        case SPAWN_NORTH:
                        case SPAWN_SOUTH:
                        case SPAWN_EAST:
                        case SPAWN_WEST:
                            zone.setSpawnType(ZSpawnType.NORMAL);
                            break;
                        case OBJECTIVE_BLACK:
                        case OBJECTIVE_RED:
                        case OBJECTIVE_BLUE:
                        case OBJECTIVE_GREEN:
                            zone.setObjective(true);
                            break;
                        case VAULT_DOOR_VIOLET:
                            addVaultDoor(cell, zone, it.getPos(), GColor.MAGENTA);
                            break;
                        case VAULT_DOOR_GOLD:
                            addVaultDoor(cell, zone, it.getPos(), GColor.GOLD);
                            break;
                    }
                }
            }
        }
        // position all the characters here
        int curCellIndex = 0;
        for (ZUser u : users) {
            for (ZPlayerName pl : u.characters) {
                ZCharacter c = pl.create();
                ZCell cell = startCells.get(curCellIndex);
                curCellIndex = (curCellIndex+1) % startCells.size();
                c.occupiedZone = cell.zoneIndex;
                board.addActor(c, cell.zoneIndex, null);
            }
        }

        this.quest.init(this);
    }

    private void addVaultDoor(ZCell cell, ZZone zone, Grid.Pos pos, GColor color) {
        // add a vault door leading to the cell specified by vaultFlag
        Utils.assertTrue (cell.vaultFlag > 0);
        for (Grid.Iterator<ZCell> it2 = board.getCellsIterator(); it2.hasNext(); ) {
            ZCell cell2 = it2.next();
            if (cell == cell2)
                continue;
            if (cell.vaultFlag == cell2.vaultFlag) {
                zone.doors.add(new ZDoor(pos, it2.getPos(), cell.environment == ZCell.ENV_VAULT ? ZDir.ASCEND : ZDir.DESCEND, color));
                break;
            }
        }

    }

    public void spawnZombies(int count, ZZombieType name, int zone) {

        if (count == 0)
            return;

        while (true) {
            final ZZombieType _name = name;
            int numOnBoard = Utils.filter(board.getAllZombies(), object -> object.type == _name).size();
            log.debug("Num %s on board is %d and trying to spawn %d more", name, numOnBoard, count);
            if (numOnBoard + count > quest.getMaxNumZombiesOfType(name)) {
                switch (name) {
                    case Necromancer:
                        name = ZZombieType.Abomination;
                        continue;
                    case Abomination:
                        name = ZZombieType.Fatty;
                        continue;
                    case Fatty:
                    case Runner:
                        name = ZZombieType.Walker;
                        continue;
                }
            }
            spawnZombiesInternal(name, count, zone);
            break;
        }
    }

    private void spawnZombiesInternal(ZZombieType type, int count, int zone) {
        log.debug("spawn zombies %s X %d in zone %d", type, count, zone);
        if (count > 0 && type.canDoubleSpawn && spawnMultiplier > 1) {
            log.debug("**** Spawn multiplier applied %d", spawnMultiplier);
            count *= spawnMultiplier;
            spawnMultiplier = 1;
        }
        int numCurrent = Utils.filter(board.getAllZombies(), new Utils.Filter<ZZombie>() {
            @Override
            public boolean keep(ZZombie object) {
                return object.type == type;
            }
        }).size();
        int max = quest.getMaxNumZombiesOfType(type);

        log.debug("Num current %ss = %d with a max of %d", type, numCurrent, max);

        for (int i = 0; i < count; i++) {
            if (numCurrent >= max)
                break;
            numCurrent++;
            ZZombie zombie = new ZZombie(type, zone);
            switch (zombie.type) {
                case Necromancer: {
                    board.setSpawnZone(zone, true);
                    spawnZombies(zone);
                }
            }
            if (board.addActor(zombie, zone, null))
                onZombieSpawned(zombie);
        }
    }

    protected void onZombieSpawned(ZZombie zombie) {
    }

    public ZState getState() {
        if (stateStack.empty())
            pushState(ZState.BEGIN_ROUND, null);
        return stateStack.peek().state;
    }

    public ZEquipment getStateEquipment() {
        if (stateStack.isEmpty())
            throw new GException("Invalid state");
        if (stateStack.peek().equipment == null)
            throw new GException("null equipment in state");
        return stateStack.peek().equipment;
    }

    private void setState(ZState state, ZPlayerName c) {
        stateStack.clear();
        pushState(state, c);
    }

    protected void onQuestComplete() {
        addLogMessage("Quest Complete");
    }

    boolean isGameSetup() {
        if(board == null)
            return false;
        if (users.size() == 0 || getCurrentUser() == null)
            return false;
        if (getAllCharacters().size() == 0)
            return false;
        if (quest == null)
            return false;
        return true;
    }

    public ZQuest getQuest() {
        return quest;
    }

    void addTradeOptions(ZCharacter ch, List<ZMove> options) {
        if (ch.canTrade()) {
            // check for trade with another character in the same zone (even if they are dead)
            if (isClearedOfZombies(ch.occupiedZone)) {
                options.add(ZMove.newTradeMove(Utils.map(Utils.filter(board.getCharactersInZone(ch.occupiedZone),
                        object -> object != ch && object.canTrade()), (zChar) -> zChar.getPlayerName())));

            }
        }
    }

    /**
     *
     * @return true if something changed, false otherwise
     */
    public boolean runGame() {
        log.debug("runGame %s", getState());
        if (!isGameSetup()) {
            log.error("Invalid Game");
            Utils.assertTrue(false);
            return false;
        }

        if (isGameOver())
            return false;

        if (getAllLivingCharacters().size() == 0) {
            gameLost("All Players Killed");
            return false;
        }

        String failedReason;
        if (null != (failedReason=quest.getQuestFailedReason(this))) {
            gameLost(failedReason);
            return false;
        }

        if (quest.getPercentComplete(this) >= 100) {
            gameWon();
            return false;
        }

        final ZUser user = getCurrentUser();

        switch (getState()) {

            case INIT: {
                for (ZCell cell : board.getCells()) {
                    for (ZCellType type : ZCellType.values()) {
                        if (cell.isCellType(type)) {
                            switch (type) {
                                case WALKER:
                                    spawnZombies(1, ZZombieType.Walker, cell.zoneIndex);
                                    break;
                                case RUNNER:
                                    spawnZombies(1, ZZombieType.Runner, cell.zoneIndex);
                                    break;
                                case FATTY:
                                    spawnZombies(1, ZZombieType.Fatty, cell.zoneIndex);
                                    break;
                                case NECRO:
                                    spawnZombies(1, ZZombieType.Necromancer, cell.zoneIndex);
                                    break;
                                case ABOMINATION:
                                    spawnZombies(1, ZZombieType.Abomination, cell.zoneIndex);
                                    break;
                            }
                        }
                    }
                }
                setState(ZState.BEGIN_ROUND, null);
                return true;
            }

            case BEGIN_ROUND: {
                if (roundNum > 0)
                    setState(ZState.SPAWN, null);
                else
                    setState(ZState.PLAYER_STAGE_CHOOSE_CHARACTER, null);
                roundNum++;
                addLogMessage("Begin Round " + roundNum);
                onStartRound(roundNum);
                currentUser = startUser;
                for (ZActor a : board.getAllLiveActors())
                    a.onBeginRound();
                board.resetNoise();
                break;
            }

            case SPAWN: {
                // search cells and randomly decide on spawning depending on the
                // highest skill level of any remaining players
                ZSkillLevel highestSkill = getHighestSkillLevel();
                for (int zIdx=0; zIdx<board.getNumZones(); zIdx++) {
                    ZZone z = board.getZone(zIdx);
                    if (z.isSpawn()) {
                        spawnZombies(zIdx, highestSkill);
                    }
                }
                setState(ZState.PLAYER_STAGE_CHOOSE_CHARACTER, null);
                break;
            }

            case  PLAYER_STAGE_CHOOSE_CHARACTER: {
                // for each user, they choose each of their characters in any order and have them
                // perform all of their actions
                List<ZPlayerName> options = new ArrayList<>();

                // any player who has done a move and is not a tactician must continue to move
                for (ZPlayerName nm : getCurrentUserCharacters()) {
                    ZCharacter c = nm.getCharacter();
                    if (c.getActionsLeftThisTurn() > 0 && c.getActionsLeftThisTurn() < c.getActionsPerTurn() && !c.hasAvailableSkill(ZSkill.Tactician)) {
                        options.add(nm);
                        break;
                    }
                }

                if (options.size() == 0) {
                    options.addAll(Utils.filter(getCurrentUserCharacters(), object -> object.character.getActionsLeftThisTurn() > 0));
                }

                //if (options.size() > 0) {
                    // add characters who have organized and can do so again
                //    options.addAll(Utils.filter(getAllLivingCharacters(), object -> object.getActionsLeftThisTurn() == 0 && object.inventoryThisTurn));
                //}

                ZPlayerName currentCharacter = null;
                if (options.size() == 0) {
                    currentUser = (currentUser+1) % users.size();
                    if (currentUser == startUser) {
                        startUser = (startUser + 1) % users.size();
                        setState(ZState.ZOMBIE_STAGE, null);
                    }
                    break;
                } else if (options.size() == 1) {
                    currentCharacter = options.get(0);
                } else {
                    currentCharacter = getCurrentUser().chooseCharacter(options);
                }
                if (currentCharacter != null) {
<<<<<<< HEAD
                    pushState(ZState.PLAYER_STAGE_CHOOSE_CHARACTER_ACTION, currentCharacter);
=======
                    stateStack.push(new State(ZState.PLAYER_STAGE_CHOOSE_CHARACTER_ACTION, currentCharacter.getPlayerName()));
>>>>>>> 273fafbf
                }
                break;
            }

            case PLAYER_STAGE_CHOOSE_CHARACTER_ACTION: {

                final ZPlayerName cur = getCurrentCharacter();
                final ZCharacter ch = cur.getCharacter();

<<<<<<< HEAD
                int actionsLeft = ch.getActionsLeftThisTurn();
                LinkedList<ZMove> options = new LinkedList<>();
=======
                boolean invOnly = false;
                if (getCurrentCharacter().getActionsLeftThisTurn() <= 0) {
                    if (getCurrentCharacter().isInventoryThisTurn()) {
                        invOnly = true;
                    } else {
                        getCurrentCharacter().onEndOfTurn(this);
                        setState(ZState.PLAYER_STAGE_CHOOSE_CHARACTER, null);
                        return false;
                    }
                }

                List<ZMove> options = new ArrayList<>();
                options.add(ZMove.newEndTurn());
                if (!invOnly) {
                    //options.add(ZMove.newDoNothing());

                    // determine players available moves
                    for (ZSkill skill : cur.getAvailableSkills()) {
                        skill.addSpecialMoves(this, cur, options);
                    }
>>>>>>> 273fafbf

                // determine players available moves
                for (ZSkill skill : ch.getAvailableSkills()) {
                    skill.addSpecialMoves(this, ch, options);
                }

                if (actionsLeft > 0) {

                    // check for organize
                    if (ch.getAllEquipment().size() > 0)
                        options.add(ZMove.newInventoryMove());

                    boolean zoneCleared = isClearedOfZombies(ch.occupiedZone);

                    // check for trade with another character in the same zone (even if they are dead)
                    if (zoneCleared && ch.canTrade()) {
                        addTradeOptions(ch, options);
                    }

                    // add any moves determined by the quest
                    quest.addMoves(this, ch, options);

                    ZZone zone = board.getZone(ch.occupiedZone);

                    // check for search
                    if (zoneCleared && ch.canSearch(zone)) {
                        options.add(ZMove.newSearchMove(ch.occupiedZone));
                    }

                    options.add(ZMove.newMakeNoiseMove(ch.occupiedZone));

                    // check for move up, down, right, left
<<<<<<< HEAD
                    List<Integer> accessableZones = board.getAccessableZones(ch.occupiedZone, 1, ZActionType.MOVE);
=======
                    List<Integer> accessableZones = board.getAccessableZones(cur.occupiedZone, 1, 1, ZActionType.MOVE);
>>>>>>> 273fafbf
                    if (accessableZones.size() > 0)
                        options.add(ZMove.newWalkMove(accessableZones));

                    {
                        List<ZWeapon> melee = ch.getMeleeWeapons();
                        if (melee.size() > 0) {
                            options.add(ZMove.newMeleeAttackMove(melee));
                        }
                    }

                    {
                        List<ZWeapon> ranged = ch.getRangedWeapons();
                        if (ranged.size() > 0) {
                            options.add(ZMove.newRangedAttackMove(ranged));
                            for (ZWeapon slot : ranged) {
                                if (!slot.isLoaded()) {
                                    options.add(ZMove.newReloadMove(slot));
                                }
                            }
                        }
                    }

                    {
                        List<ZWeapon> magic = ch.getMagicWeapons();
                        if (magic.size() > 0) {
                            options.add(ZMove.newMagicAttackMove(magic));
                        }
                    }

                    {
                        List<ZItem> items = ch.getThrowableItems();
                        if (items.size() > 0) {
                            options.add(ZMove.newThrowItemMove(items));
                        }
                    }

                    List<ZSpell> spells = ch.getSpells();
                    if (spells.size() > 0) {
                        options.add(ZMove.newEnchantMove(spells));
                    }

                    if (zone.getType() == ZZoneType.VAULT) {
                        List<ZEquipment> takables = quest.getVaultItems(ch.occupiedZone);
                        if (takables.size() > 0) {
                            options.add(ZMove.newPickupItemMove(takables));
                        }

                        List<ZEquipment> items = ch.getAllEquipment();
                        if (items.size() > 0) {
                            options.add(ZMove.newDropItemMove(items));
                        }
                    }

                    List<ZDoor> doors = new ArrayList<>();
                    for (ZDoor door : zone.doors) {
                        if (door.isJammed() && !ch.canUnjamDoor())
                            continue;
                        if (!door.isClosed(board) && !door.canBeClosed(ch))
                            continue;
                        if (door.isLocked(board))
                            continue;
                        doors.add(door);
                    }

                    if (doors.size() > 0) {
                        options.add(ZMove.newToggleDoor(doors));
                    }
                }

                if (options.size() == 0) {
                    ch.onEndOfTurn(this);
                    setState(ZState.PLAYER_STAGE_CHOOSE_CHARACTER, null);
                    return false;
                }

                options.addFirst(ZMove.newEndTurn());
                ZMove move = getCurrentUser().chooseMove(cur, options);
                return performMove(ch, move);
            }

            case PLAYER_STAGE_CHOOSE_NEW_SKILL: {
                final ZPlayerName cur = getCurrentCharacter();
                final ZCharacter ch = cur.getCharacter();
                ZSkill skill;
<<<<<<< HEAD
                List<ZSkill> options = Arrays.asList(cur.getSkillOptions(stateStack.peek().skillLevel));
=======
                List<ZSkill> options = getCurrentCharacter().getRemainingSkillsForLevel(stateStack.peek().skillLevel.getColor().ordinal());
                log.debug("Skill options for " + stateStack.peek().skillLevel + " : " + options);
                if (options.size() == 0) {
                    stateStack.pop();
                    return false;
                }
>>>>>>> 273fafbf
                if (options.size() == 1) {
                    skill = options.get(0);
                } else {
                    skill = getCurrentUser().chooseNewSkill(cur, options);
                }

                if (skill != null) {
<<<<<<< HEAD
                    onNewSkillAquired(cur, skill);
                    ch.addSkill(skill);
                    popState();
=======
                    log.debug("New Skill Chosen: " + skill);
                    onNewSkillAcquired(cur, skill);
                    cur.addSkill(skill);
                    options.remove(skill);
                    stateStack.pop();
>>>>>>> 273fafbf
                    return true;
                }
                return false;
            }

            case PLAYER_STAGE_CHOOSE_KEEP_EQUIPMENT: {
                final ZPlayerName cur = getCurrentCharacter();
                final ZEquipment equip = getStateEquipment();
                List<ZMove> options = new ArrayList<ZMove>() {{
                   add(ZMove.newKeepMove(equip));
                   add(ZMove.newDisposeEquipmentMove(equip));
                }};

                if (cur.getCharacter().getActionsLeftThisTurn() > 0 && equip.isConsumable()) {
                    options.add(ZMove.newConsumeMove(equip, null));
                }
<<<<<<< HEAD
                ZMove move = getCurrentUser().chooseMove(cur, options);
                if (!performMove(cur.getCharacter(), move)) {
                    return false;
                }
                popState();
=======
                ZMove move = getCurrentUser().chooseMove(this, cur, options);
                // need to pop first since performMove might push TODO: Consider remove?
                stateStack.pop();
                if (!performMove(cur, move)) {
                    stateStack.push(new State(ZState.PLAYER_STAGE_CHOOSE_KEEP_EQUIPMENT, cur.getPlayerName(), equip));
                    return false;
                }
>>>>>>> 273fafbf
                return true;
            }

            case ZOMBIE_STAGE: {
                // sort them such that filled zones have their actions performed first
                Integer [] zoneArr = new Integer[board.getNumZones()];
                for (int i=0; i<zoneArr.length; i++) {
                    zoneArr[i] = i;
                }
                Arrays.sort(zoneArr, new Comparator<Integer>() {
                    @Override
                    public int compare(Integer o0, Integer o1) {
                        ZZone z0 = board.getZone(o0);
                        ZZone z1 = board.getZone(o1);
                        int numZ0 = board.getActorsInZone(o0).size();
                        int numZ1 = board.getActorsInZone(o1).size();
                        int MAX_PER_CELL = ZCellQuadrant.values().length;
                        int numEmptyZ0 = z0.cells.size() * MAX_PER_CELL - numZ0;
                        int numEmptyZ1 = z1.cells.size() * MAX_PER_CELL - numZ1;
                        // order such that zones with fewest empty slots have their zombies move first
                        return Integer.compare(numEmptyZ0, numEmptyZ1);
                    }
                });
                for (int zoneIdx : zoneArr) {
                    List<ZZombie> zombies = board.getZombiesInZone(zoneIdx);
                    for (ZZombie zombie : zombies) {
                        List<ZDir> path = null;
                        while (zombie.getActionsLeftThisTurn() > 0) {
                            List<ZCharacter> victims = Utils.filter(board.getCharactersInZone(zombie.occupiedZone), object -> !object.isInvisible());
                            if (victims.size() > 1) {
                                Collections.sort(victims, new WoundingComparator(zombie.type));
                            }
                            if (victims.size() > 0) {
                                ZCharacter victim = victims.get(0);
                                zombie.performAction(ZActionType.MELEE, this);
                                if (playerDefends(victim, zombie.type)) {
                                    addLogMessage(victim.name() + " defends against " + zombie.name());
                                    onCharacterDefends(victim.name);
                                } else {
                                    playerWounded(victim, ZAttackType.NORMAL, 1, zombie.type.name());
                                }
                            } else {
                                if (path == null) {
                                    if (zombie.getType() == ZZombieType.Necromancer) {
                                        ZZone z = board.getZone(zombie.getOccupiedZone());
                                        if (z.getSpawnType() == ZSpawnType.NORMAL) {
                                            // necromancer is escaping!
                                            zombie.performAction(ZActionType.MOVE, this);
                                            onNecromancerEscaped(zombie);
                                            quest.onNecromancerEscaped(this, zombie);
                                            board.removeActor(zombie);
                                            continue;
                                        }
                                        path = getZombiePathTowardNearestSpawn(zombie);
                                    }
                                    if (path == null)
                                        path = getZombiePathTowardVisibleCharactersOrLoudestZone(zombie);
                                    if (path.isEmpty()) {
                                        // make zombies move around randomly
                                        List<Integer> zones = board.getAccessableZones(zombie.occupiedZone, 1, zombie.getActionsPerTurn(), ZActionType.MOVE);
                                        if (zones.isEmpty()) {
                                            path = Collections.emptyList();
                                        } else {
                                            List<List<ZDir>> paths = board.getShortestPathOptions(zombie.occupiedCell, Utils.randItem(zones));
                                            if (paths.isEmpty()) {
                                                path = Collections.emptyList();
                                            } else {
                                                path = Utils.randItem(paths);
                                            }
                                        }
                                    } else {
                                        onZombiePath(zombie, path);
                                    }

                                }

                                if (path.isEmpty()) {
                                    zombie.performAction(ZActionType.NOTHING, this);
                                } else {
                                    ZDir dir = path.remove(0);
                                    moveActorInDirection(zombie, dir);
                                }
                            }
                        }
                    }
                }
                setState(ZState.BEGIN_ROUND, null);
                return true;
            }

            case PLAYER_ENCHANT_SPEED_MOVE: {
                // compute all empty of zombie zones 1 or 2 units away form current position
<<<<<<< HEAD
                List<Integer> zones = board.getAccessableZones(getCurrentCharacter().character.getOccupiedZone(), 1, ZActionType.MOVE);
                Set<Integer> all = new HashSet<>();
                for (int zoneIdx : zones) {
                    if (board.getZombiesInZone(zoneIdx).size() > 0)
                        continue;
                    all.add(zoneIdx);
                    List<Integer> next = board.getAccessableZones(zoneIdx, 1, ZActionType.MOVE);
                    for (int zoneIdx2 : next) {
                        if (board.getZombiesInZone(zoneIdx).size() > 0)
                            continue;
                        all.add(zoneIdx2);
                    }
                }
                all.remove(getCurrentCharacter().character.getOccupiedZone());
                if (all.size() == 0) {
                    popState();
                } else {
                    Integer speedMove = getCurrentUser().chooseZoneToWalk(getCurrentCharacter(), new ArrayList<>(all));
                    if (speedMove != null) {
                        moveActor(getCurrentCharacter().character, speedMove, 200);
                        popState();
=======
                List<Integer> zones = board.getAccessableZones(getCurrentCharacter().getOccupiedZone(), 1, 2, ZActionType.MOVE);
                if (zones.size() == 0) {
                    stateStack.pop();
                } else {
                    Integer speedMove = getCurrentUser().chooseZoneToWalk(this, getCurrentCharacter(), zones);
                    if (speedMove != null) {
                        moveActor(getCurrentCharacter(), speedMove, 200, null);
                        stateStack.pop();
>>>>>>> 273fafbf
                        return true;
                    }
                }

                return false;
            }

            case PLAYER_STAGE_CHOOSE_ZONE_TO_REMOVE_SPAWN: {
                List<Integer> zones = new ArrayList<>();
                for (ZZone zone : board.getZones()) {
                    if (zone.isSpawn()) {
                        zones.add(zone.getZoneIndex());
                    }
                }

                if (zones.size() > 0) {
                    ZPlayerName cur = getCurrentCharacter();
                    Integer zIdx = user.chooseZoneToRemoveSpawn(cur, zones);
                    if (zIdx != null) {
                        board.getZone(zIdx).setSpawnType(ZSpawnType.NONE);
                        onCharacterDestroysSpawn(cur, zIdx);
                        popState();
                        return true;
                    }
                }

                return false;
            }

            default:
                throw new cc.lib.utils.GException("Unhandled state: " + getState());
        }

        return false;
    }

    protected void onCharacterDestroysSpawn(ZPlayerName c, int zoneIdx) {}

    protected void onCharacterDefends(ZPlayerName cur) {
    }

<<<<<<< HEAD
    protected void onNewSkillAquired(ZPlayerName c, ZSkill skill) {}
=======
    protected void onNewSkillAcquired(ZCharacter c, ZSkill skill) {}
>>>>>>> 273fafbf

    private boolean playerDefends(ZCharacter cur, ZZombieType type) {
        for (int rating : cur.getArmorRatings(type)) {
            addLogMessage("Defensive roll");
            Integer [] dice = rollDice(1);
            if (dice[0] >= rating)
                return true;
        }
        return false;
    }

    void gameLost(String msg) {
        gameOverStatus = GAME_LOST;
        addLogMessage(("Game Lost " + msg).trim());
        onGameLost();
    }

    void gameWon() {
        gameOverStatus = GAME_WON;
        addLogMessage("Game Won!!!");
        onQuestComplete();
    }

    protected void onGameLost() {

    }

    void playerWounded(ZCharacter victim, ZAttackType attackType, int amount, String reason) {
        victim.wound(amount);
        if (victim.isDead()) {
            victim.clearActions();
            addLogMessage(victim.name() + " has been killed by a " + reason);
            onCharacterAttacked(victim.name, attackType, true);
            //removeCharacter(victim);
        } else {
            addLogMessage(victim.name() + " has been wounded by a " + reason);
            onCharacterAttacked(victim.name, attackType, false);
        }

    }


    protected void onCharacterAttacked(ZPlayerName character, ZAttackType attackType, boolean characterPerished) {
    }

<<<<<<< HEAD
    protected void onTorchThrown(ZPlayerName c, int zone) {
=======
    protected void onDragonBileThrown(ZCharacter c, int zone) {
        log.info("%s placed dragon bile in zone %d", c.getPlayerName(), zone);
>>>>>>> 273fafbf
    }

    protected void onDragonBileThrown(ZPlayerName c, int zone) {
        log.info("%s placed dragon bile in zone %d", c, zone);
    }

    public List<ZDir> getZombiePathTowardNearestSpawn(ZZombie zombie) {
        Map<Integer, List<ZDir>> pathsMap = new HashMap<>();
        Integer shortestPath = null;
        for (ZZone zone : board.getZones()) {
            if (zone.getSpawnType() == ZSpawnType.NORMAL) {
                List<List<ZDir>> paths = board.getShortestPathOptions(zombie.occupiedCell, zone.getZoneIndex());
                if (paths.size() > 0) {
                    pathsMap.put(zone.getZoneIndex(), paths.get(0));
                    if (shortestPath == null || paths.size() < pathsMap.get(shortestPath).size()) {
                        shortestPath = zone.getZoneIndex();
                    }
                }
            }
        }
        if (shortestPath == null)
            return Collections.emptyList();
        return pathsMap.get(shortestPath);
    }

    public List<ZDir> getZombiePathTowardVisibleCharactersOrLoudestZone(ZZombie zombie) {
        // zombie will move toward players it can see first and then noisy areas second
        int maxNoise = 0;
        int targetZone = -1;
        for (ZCharacter c : Utils.filter(board.getAllCharacters(), object -> !object.isInvisible() && object.isAlive())) {
            if (board.canSee(zombie.occupiedZone, c.occupiedZone)) {
                int noiseLevel = board.getZone(c.occupiedZone).getNoiseLevel();
                if (maxNoise < noiseLevel) {
                    targetZone = c.occupiedZone;
                    maxNoise = noiseLevel;
                }
            }
        }

        if (targetZone >= 0)
            log.info("%s can see players with noise level %d in zone %d and walking toward it.", zombie.name(), maxNoise, targetZone);
        else {
            // move to noisiest zone
            for (int zone=0; zone < board.getNumZones(); zone++) {
                int noiseLevel = board.getZone(zone).getNoiseLevel();
                if (noiseLevel > maxNoise) {
                    maxNoise = noiseLevel;
                    targetZone = zone;
                }
            }
            log.info("%s cannot see any players so moving toward loudest sound %d in zone %d.", zombie.name(), maxNoise, targetZone);
        }

        if (targetZone >= 0) {
            List<List<ZDir>> paths =  board.getShortestPathOptions(zombie.occupiedCell, targetZone);
            if (paths.size() > 0) {
                return Utils.randItem(paths);
            }
        }

        return Collections.emptyList();
    }

    protected void onStartRound(int roundNum) {

    }

<<<<<<< HEAD
    public ZActionType getSlotActionType(ZEquipSlot slot) {
        ZPlayerName c = getCurrentCharacter();
        ZEquipment e = c == null ? null : c.character.getSlot(slot);
        if (e != null) {
            return e.getType().getActionType();
        }
        return ZActionType.NOTHING;
=======
    public boolean canUse(ZEquipSlot slot) {
        ZCharacter c = getCurrentCharacter();
        return c != null && c.getSlot(slot) != null;
>>>>>>> 273fafbf
    }

    public boolean canWalk(ZDir dir) {
        ZPlayerName c = getCurrentCharacter();
        return c != null && getBoard().canMove(c.character, dir);
    }


    private boolean useEquipment(ZCharacter c, ZEquipment e) {
        if (e.isMagic()) {
            return performMove(c, ZMove.newMagicAttackMove(Utils.toList((ZWeapon)e)));
        } else if (e.isMelee()) {
            return performMove(c, ZMove.newMeleeAttackMove(Utils.toList((ZWeapon)e)));
        } else if (e.isRanged()) {
            return performMove(c, ZMove.newRangedAttackMove(Utils.toList((ZWeapon)e)));
        } else if (e.isThrowable()) {
            return performMove(c, ZMove.newThrowItemMove(Utils.toList((ZItem)e)));
        }
        return false;
    }

    private boolean performMove(ZCharacter cur, ZMove move) {
        if (move == null)
            return false;
        log.debug("performMove:%s", move);
        ZUser user = getCurrentUser();
        switch (move.type) {
            case END_TURN:
                cur.clearActions();
                cur.onEndOfTurn(this);
                popState();
                break;
            case SWITCH_ACTIVE_CHARACTER: {
                if (canSwitchActivePlayer()) {
                    int idx = 0;
                    for (ZPlayerName nm : user.getCharacters()) {
                        if (nm == cur.getType()) {
                            break;
                        }
                        idx++;
                    }
                    for (int i=(idx+1) % user.getCharacters().size(); i!=idx; i=(i+1)%user.getCharacters().size()) {
                        ZCharacter c = user.getCharacters().get(i).character;
                        if (c.isAlive() && c.getActionsLeftThisTurn() > 0) {
<<<<<<< HEAD
                            popState();
                            pushState(ZState.PLAYER_STAGE_CHOOSE_CHARACTER_ACTION, c.name);
=======
                            stateStack.pop();
                            stateStack.push(new State(ZState.PLAYER_STAGE_CHOOSE_CHARACTER_ACTION, c.getPlayerName()));
>>>>>>> 273fafbf
                            return true;
                        }
                    }
                }
                return false;
            }
            case TAKE_OBJECTIVE: {
                cur.performAction(ZActionType.OBJECTIVE, this);
                ZZone zone = board.getZone(cur.occupiedZone);
                zone.setObjective(false);
                for (Grid.Pos pos : zone.cells) {
                    for (ZCellType ct : Arrays.asList(ZCellType.OBJECTIVE_BLACK, ZCellType.OBJECTIVE_BLUE, ZCellType.OBJECTIVE_GREEN, ZCellType.OBJECTIVE_RED))
                        board.getCell(pos).setCellType(ct, false);
                }
                addLogMessage(cur.name() + " Found an OBJECTIVE");
                quest.processObjective(this, cur, move);
                return true;
            }
            case INVENTORY: {
                // give options of which slot to organize
                List<ZEquipSlot> slots = new ArrayList<>();
                if (cur.getLeftHand() != null)
                    slots.add(ZEquipSlot.LEFT_HAND);
                if (cur.getRightHand() != null)
                    slots.add(ZEquipSlot.RIGHT_HAND);
                if (cur.getBody() != null)
                    slots.add(ZEquipSlot.BODY);
                if (cur.getNumBackpackItems() > 0)
                    slots.add(ZEquipSlot.BACKPACK);
                ZEquipSlot selectedSlot = getCurrentUser().chooseSlotToOrganize(cur.name, slots);
                if (selectedSlot == null) {
                    return false;
                }
                // choose which equipment from the slot to organize
                ZEquipment selectedEquipment = null;
                switch (selectedSlot) {
                    case BACKPACK:
                        if (cur.getNumBackpackItems() > 1) {
                            // add
                            selectedEquipment = getCurrentUser().chooseEquipment(cur.name, cur.getBackpack());
                        } else {
                            selectedEquipment = cur.getBackpackItem(0);
                        }
                        break;
                    case BODY:
                        selectedEquipment = cur.getBody();
                        break;
                    case LEFT_HAND:
                        selectedEquipment = cur.getLeftHand();
                        break;
                    case RIGHT_HAND:
                        selectedEquipment = cur.getRightHand();
                        break;
                }

                if (selectedEquipment == null)
                    return false;

                // we have a slot and an equipment from the slot to do something with
                // we can:
                //   dispose, unequip, equip to an empty slot or consume
                List<ZMove> options = new ArrayList<>();
                if (selectedEquipment.isConsumable() && cur.getActionsLeftThisTurn() > 0) {
                    options.add(ZMove.newConsumeMove(selectedEquipment, selectedSlot));
                }
                switch (selectedSlot) {
                    case BACKPACK:
                        if (selectedEquipment.isEquippable(cur)) {
                            for (ZEquipSlot slot : cur.getEquipableSlots(selectedEquipment)) {
                                options.add(ZMove.newEquipMove(selectedEquipment, selectedSlot, slot));
                            }
                        }
                        break;
                    case RIGHT_HAND:
                    case LEFT_HAND:
                    case BODY: {
                        if (!cur.isBackpackFull()) {
                            options.add(ZMove.newUnequipMove(selectedEquipment, selectedSlot));
                        }
                    }
                }
                options.add(ZMove.newDisposeMove(selectedEquipment, selectedSlot));
                move = user.chooseMove(cur.name, options);
                if (move != null) {
                    return performMove(cur, move);
                }
                return false;
            }
            case TRADE:
                ZPlayerName other;
                if (move.list.size() == 1) {
                    other = (ZPlayerName) move.list.get(0);
                } else {
                    other = user.chooseTradeCharacter(cur.name, move.list);
                }
                if (other != null) {
                    List<ZMove> options = new ArrayList<>();
                    // we can take if our backpack is not full or give if their backpack is not full
                    for (ZEquipment eq : cur.getAllEquipment()) {
                        if (other.character.getEquipableSlots(eq).size() > 0) {
                            options.add(ZMove.newGiveMove(other, eq));
                        }
                    }

                    for (ZEquipment eq : other.character.getAllEquipment()) {
                        if (cur.getEquipableSlots(eq).size() > 0) {
                            options.add(ZMove.newTakeMove(other, eq));
                        }
                    }

                    move = user.chooseMove(cur.name, options);
                    if (move != null) {
                        return performMove(cur, move);
                    }
                }
                return false;
            case WALK: {
                Integer zone = move.integer;
                if (zone == null)
                    zone = user.chooseZoneToWalk(cur.name, move.list);
                if (zone != null) {
                    moveActor(cur, zone, cur.getMoveSpeed(), ZActionType.MOVE);
                    return true;
                    //cur.performAction(ZActionType.MOVE, this);
                }
                return false;
            }
            case JUMP: {
                Integer zone = move.integer;
                if (zone == null)
                    zone = user.chooseZoneToWalk(this, cur, move.list);
                if (zone != null) {
                    moveActor(cur, zone, cur.getMoveSpeed()/2, null);
                    cur.removeAvailableSkill(ZSkill.Jump);
                    return true;
                    //cur.performAction(ZActionType.MOVE, this);
                }
                return false;
            }
            case WALK_DIR: {
                moveActorInDirection(cur, move.dir);
                return true;
            }
            case USE_LEFT_HAND: {
                ZEquipment e;
                if ((e=cur.getSlot(ZEquipSlot.LEFT_HAND)) != null) {
                    return useEquipment(cur, e);
                }
                return false;
            }
            case USE_RIGHT_HAND: {
                ZEquipment e;
                if ((e=cur.getSlot(ZEquipSlot.RIGHT_HAND)) != null) {
                    return useEquipment(cur, e);
                }
                return false;
            }
            case MELEE_ATTACK: {
                List<ZWeapon> weapons = move.list;
                ZWeapon weapon = null;
                if (weapons.size() > 1) {
                    weapon = user.chooseWeaponSlot(cur.name, weapons);
                } else {
                    weapon = weapons.get(0);
                }
                if (weapon != null) {
<<<<<<< HEAD
                    Utils.assertTrue(weapon.slot != null);
                    ZWeaponStat stat = cur.getWeaponStat(weapon, ZActionType.MELEE, this, cur.getOccupiedZone());
                    List<ZZombie> zombies = board.getZombiesInZone(cur.occupiedZone);
                    if (zombies.size() > 1)
                        Collections.sort(zombies);//, (o1, o2) -> Integer.compare(o2.type.minDamageToDestroy, o1.type.minDamageToDestroy));
                    while (zombies.size() > 0 && zombies.get(0).type.minDamageToDestroy > stat.damagePerHit) {
                        zombies.remove(0);
                    }
                    int hits = resolveHits(cur, zombies.size(), ZActionType.MELEE, stat.numDice, stat.dieRollToHit, zombies.size()/2-1, zombies.size()/2+1);
                    onAttack(cur.name, weapon, ZActionType.MELEE, stat.numDice, hits, cur.getOccupiedZone());

                    for (int i=0; i<hits && zombies.size() > 0; i++) {
                        ZZombie z = zombies.remove(0);
                        destroyZombie(z, stat.attackType, cur);
                        addExperience(cur, z.type.expProvided);
=======
                    if (performAttack(weapon, ZActionType.MELEE, null)) {
                        cur.performAction( ZActionType.MELEE,this);
                        return true;
>>>>>>> 273fafbf
                    }
                }
                return false;
            }
            case MAGIC_ATTACK: {
                // rules same for both kinda
                List<ZWeapon> weapons = move.list;
                ZWeapon weapon = null;
                if (weapons.size() > 1) {
                    weapon = user.chooseWeaponSlot(this, cur, weapons);
                } else {
                    weapon = weapons.get(0);
                }
                Integer zoneIdx = move.integer;
                if (weapon != null) {
                    ZActionType at = ZActionType.MAGIC;
                    if (performAttack(weapon, at, zoneIdx)) {
                        cur.performAction(at,this);
                        return true;
                    }
<<<<<<< HEAD
                    cur.performAction( ZActionType.MELEE,this);
                    addLogMessage(getCurrentCharacter().name() + " Scored " + hits + " hits");
                    if (hits > 0)
                        checkForHitAndRun(cur);
                    return true;
=======
>>>>>>> 273fafbf
                }
                return false;
            }
            case RANGED_ATTACK: {
                // rules same for both kinda
                List<ZWeapon> weapons = move.list;
                ZWeapon weapon = null;
                if (weapons.size() > 1) {
                    weapon = user.chooseWeaponSlot(cur.name, weapons);
                } else {
                    weapon = weapons.get(0);
                }
                Integer zoneIdx = move.integer;
                if (weapon != null) {
<<<<<<< HEAD
                    ZActionType actionType = move.type.getActionType(weapon);
                    ZWeaponStat stat = cur.getWeaponStat(weapon, actionType, this, -1);
                    if (zoneIdx == null) {
                        List<Integer> zones = new ArrayList<>();
                        for (int range = stat.minRange; range <= stat.maxRange; range++) {
                            zones.addAll(board.getAccessableZones(cur.occupiedZone, range, actionType));
                        }
                        if (zones.size() > 0) {
                            zoneIdx = user.chooseZoneForAttack(cur.name, zones);
                        }
                    }
                    if (zoneIdx != null) {
                        stat = cur.getWeaponStat(weapon, actionType, this, zoneIdx);
                        // process a ranged attack
                        if (!weapon.isLoaded()) {
                            addLogMessage("CLICK! Weapon not loaded!");
                            onWeaponGoesClick(cur.name, weapon);
                        } else {
                            weapon.fireWeapon(this, cur);
                            ZZone zone = board.getZone(zoneIdx);
                            if (weapon.getType().isFire() && zone.isDragonBile()) {
                                performDragonBile(cur, zone);
                            } else {
                                List<ZZombie> zombies = board.getZombiesInZone(zoneIdx);
                                if (zombies.size() > 1)
                                    Collections.sort(zombies, (o1, o2) -> Integer.compare(o1.type.rangedPriority, o2.type.rangedPriority));
                                // find the first zombie whom we cannot destroy and remove that one and all after since ranged priority
                                {
                                    int numHittable = 0;
                                    for (ZZombie z : zombies) {
                                        if (z.type.minDamageToDestroy <= stat.damagePerHit)
                                            numHittable++;
                                    }
                                    log.debug("There are %d hittable zombies", numHittable);
                                    while (zombies.size() > numHittable)
                                        zombies.remove(zombies.size() - 1);
                                }

                                int hits = resolveHits(cur, zombies.size(), actionType, stat.numDice, stat.dieRollToHit, zombies.size() / 2 - 1, zombies.size() / 2 + 1);
                                int hitsMade = 0;
                                onAttack(cur.name, weapon, actionType, stat.numDice, hits, zoneIdx);
                                for (int i = 0; i < hits && zombies.size() > 0; i++) {
                                    ZZombie zombie = zombies.remove(0);
                                    if (zombie.type.minDamageToDestroy <= stat.damagePerHit) {
                                        destroyZombie(zombie, stat.attackType, cur);
                                        addExperience(cur, zombie.type.expProvided);
                                        hitsMade++;
                                    }
                                }

                                if (hitsMade > 0)
                                    checkForHitAndRun(cur);

                                addLogMessage(getCurrentCharacter().name() + " Scored " + hits + " hits");
                                if (cur.canFriendlyFire()) {
                                    int misses = stat.numDice - hitsMade;
                                    List<ZCharacter> friendlyFireOptions = Utils.filter(board.getCharactersInZone(zoneIdx), object -> object != cur && object.canReceiveFriendlyFire());
                                    for (int i = 0; i < misses && friendlyFireOptions.size() > 0; i++) {
                                        // friendly fire!
                                        if (friendlyFireOptions.size() > 1) {
                                            // sort them in same way we would sort zombie attacks
                                            Collections.sort(friendlyFireOptions, (o1, o2) -> {
                                                int v0 = o1.getArmorRating(ZZombieType.Walker) - o1.woundBar;
                                                int v1 = o2.getArmorRating(ZZombieType.Walker) - o2.woundBar;
                                                return Integer.compare(v1, v0);
                                            });
                                        }
                                        ZCharacter victim = friendlyFireOptions.get(0);
                                        if (playerDefends(victim, ZZombieType.Walker)) {
                                            addLogMessage(victim.name() + " defended thyself from friendly fire!");
                                            onCharacterDefends(victim.name);
                                        } else {
                                            playerWounded(victim, stat.getAttackType(), stat.damagePerHit, "Friendly Fire!");
                                            if (victim.isDead())
                                                friendlyFireOptions.remove(0);
                                        }
                                    }
                                }
                            }
                        }
                        cur.performAction(actionType,this);
=======
                    ZActionType at = weapon.type.rangedStats.getAttackType().getActionType();
                    if (performAttack(weapon, at, zoneIdx)) {
                        cur.performAction(at,this);
>>>>>>> 273fafbf
                        return true;
                    }
                }
                return false;
            }

            case THROW_ITEM: {
                ZItem slot = null;
                List<ZItem> slots = move.list;
                if (slots.size() == 1)
                    slot = slots.get(0);
                else
                    slot = getCurrentUser().chooseItemToThrow(cur.name, slots);
                if (slot != null) {
                    Integer zoneIdx = null;
                    if (move.integer != null) {
                        zoneIdx = move.integer;
                    } else {
                        List<Integer> zones = board.getAccessableZones(cur.occupiedZone, 1, 1, ZActionType.THROW_ITEM);
                        zones.add(cur.occupiedZone);
                        zoneIdx = getCurrentUser().chooseZoneToThrowItem(cur.name, slot, zones);
                    }
                    if (zoneIdx != null) {
                        switch (slot.type) {
                            case DRAGON_BILE:
                                addLogMessage(cur.name() + " threw the dragon Bile!");
                                onDragonBileThrown(cur.name, zoneIdx);
                                board.getZone(zoneIdx).setDragonBile(true);
                                break;
                            case TORCH: {
                                ZZone zone = board.getZone(zoneIdx);
                                onTorchThrown(cur.name, zoneIdx);
                                if (!zone.isDragonBile()) {
                                    addLogMessage("Throwing the Torch had no effect");
                                } else {
                                    performDragonBile(cur, zone);
                                }
                                break;
                            }
                            default:
                                throw new GException("Unhandled case: " + slot.type);
                        }
                        cur.removeEquipment(slot);
                        cur.performAction(ZActionType.THROW_ITEM, this);
                        putBackInSearchables(slot);
                        return true;
                    }

                }
                return false;
            }

            case RELOAD: {
                ZWeapon weapon = (ZWeapon)move.equipment;
                if (cur.isDualWielding()) {
                    ((ZWeapon)cur.getSlot(ZEquipSlot.LEFT_HAND)).reload();
                    ((ZWeapon)cur.getSlot(ZEquipSlot.RIGHT_HAND)).reload();
                    addLogMessage(getCurrentCharacter().name() + " Reloaded both their " + weapon.getLabel() + "s");
                } else {
                    weapon.reload();
                    addLogMessage(getCurrentCharacter().name() + " Reloaded their " + weapon.getLabel());
                }
                cur.performAction(ZActionType.RELOAD, this);
                return true;
            }
            case OPERATE_DOOR: {
                List<ZDoor> doors = move.list;
                ZDoor door = null;
                if (doors.size() > 1)
                    door = user.chooseDoorToToggle(cur.name, doors);
                else
                    door = doors.get(0);
                if (door != null) {
                    if (door.isClosed(board)) {
                        if (tryOpenDoor(cur, door)) {
                            door.toggle(board);
                            //showMessage(currentCharacter.name() + " has opened a " + door.name());
                            // spawn zombies in the newly exposed zone and any adjacent
                            ZDoor otherSide = door.getOtherSide();
                            if (board.getZone(board.getCell(otherSide.getCellPosStart()).zoneIndex).canSpawn()) {
                                ZSkillLevel highest = getHighestSkillLevel();
                                HashSet<Integer> spawnZones = new HashSet<>();
                                board.getUndiscoveredIndoorZones(otherSide.getCellPosStart(), spawnZones);
                                log.debug("Zombie spawn zones: " + spawnZones);
                                for (int zone : spawnZones) {
                                    spawnZombies(zone, highest);
                                }
                            }
                        }

                        cur.performAction(ZActionType.OPEN_DOOR, this);
                    } else {
                        cur.performAction(ZActionType.CLOSE_DOOR, this);
                        door.toggle(board);
                    }
                    return true;
                }
                return false;
            }
            case SEARCH: {
                // draw from top of the deck
                int numCardsDrawn = 1;
                if (cur.isEquipped(ZItemType.TORCH))
                    numCardsDrawn = 2;
                while (searchables.size() > 0 && numCardsDrawn-- > 0) {
                    ZEquipment equip = searchables.removeLast();
                    if (equip.getType() == ZItemType.AAHHHH) {
                        addLogMessage("Aaaahhhh!!!");
                        onAhhhhhh(cur.name);
                        // spawn zombie right here right now
                        //spawnZombies(1, ZZombieType.Walker, cur.occupiedZone);
                        spawnZombies(cur.occupiedZone);
                        putBackInSearchables(equip);
                    } else {
                        onEquipmentFound(cur.name, equip);
                        quest.onEquipmentFound(this, equip);
<<<<<<< HEAD
                        pushState(ZState.PLAYER_STAGE_CHOOSE_KEEP_EQUIPMENT, cur.name, equip);
=======
                        stateStack.push(new State(ZState.PLAYER_STAGE_CHOOSE_KEEP_EQUIPMENT, cur.getPlayerName(), equip));
>>>>>>> 273fafbf
                        //user.showMessage(cur.name() + " Found a " + equip);
                        //cur.equip(equip);
                    }
                }
                cur.performAction(ZActionType.SEARCH, this);
                return true;
            }
            case EQUIP: {
                ZEquipment prev = cur.getSlot(move.toSlot);
                if (move.fromSlot != null) {
                    cur.removeEquipment(move.equipment, move.fromSlot);
                }
                cur.attachEquipment(move.equipment, move.toSlot);
                if (prev != null && !cur.isBackpackFull()) {
                    cur.attachEquipment(prev, ZEquipSlot.BACKPACK);
                }
                cur.performAction(ZActionType.INVENTORY, this);
                return true;
            }
            case UNEQUIP:
                cur.removeEquipment(move.equipment, move.fromSlot);
                cur.attachEquipment(move.equipment, ZEquipSlot.BACKPACK);
                cur.performAction(ZActionType.INVENTORY, this);
                return true;
            case TAKE:
                move.character.character.removeEquipment(move.equipment);
                cur.attachEquipment(move.equipment);
                cur.performAction(ZActionType.INVENTORY, this);
                return true;
            case GIVE:
                cur.removeEquipment(move.equipment);
                move.character.character.attachEquipment(move.equipment);
                cur.performAction(ZActionType.INVENTORY, this);
                return true;
            case DISPOSE:
                if (move.fromSlot != null) {
                    cur.removeEquipment(move.equipment, move.fromSlot);
                    cur.performAction(ZActionType.INVENTORY, this);
                }
                putBackInSearchables(move.equipment);
                return true;
            case KEEP: {
                ZEquipment equip = move.equipment;
                ZEquipSlot slot = cur.getEmptyEquipSlotForOrNull(equip);
                if (slot == null) {
                    // need to make room
                    List<ZMove> options = new ArrayList<>();
                    for (ZEquipment e : cur.getBackpack()) {
                        options.add(ZMove.newDisposeMove(e, ZEquipSlot.BACKPACK));
                    }

                    switch (equip.getSlotType()) {
                        case BODY:
                            options.add(ZMove.newDisposeMove(cur.getSlot(ZEquipSlot.BODY), ZEquipSlot.BODY));
                            break;
                        case HAND:
                            options.add(ZMove.newDisposeMove(cur.getSlot(ZEquipSlot.LEFT_HAND), ZEquipSlot.LEFT_HAND));
                            options.add(ZMove.newDisposeMove(cur.getSlot(ZEquipSlot.RIGHT_HAND), ZEquipSlot.RIGHT_HAND));
                            if (cur.canEquipBody(equip)) {
                                options.add(ZMove.newDisposeMove(cur.getSlot(ZEquipSlot.BODY), ZEquipSlot.BODY));
                            }
                            break;
                    }

                    move = getCurrentUser().chooseMove(cur.name, options);
                    if (move == null)
                        return false;

                    cur.removeEquipment(move.equipment, move.fromSlot);
                    putBackInSearchables(move.equipment);
                    slot = move.fromSlot;
                }
                cur.attachEquipment(equip, slot);
                return true;
            }
            case CONSUME: {
                ZItem item  = (ZItem)move.equipment;
                ZEquipSlot slot = move.fromSlot;
                switch (item.getType()) {
                    case WATER:
                    case APPLES:
                    case SALTED_MEAT:
                        addExperience(cur, item.getType().getExpWhenConsumed());
                        if (slot != null) {
                            cur.removeEquipment(item, slot);
                        }
                        cur.performAction(ZActionType.CONSUME, this);
                        putBackInSearchables(item);
                        break;
                    default:
                        throw new cc.lib.utils.GException("Unhandled case: " + item);
                }
                return true;
            }
            case PICKUP_ITEM: {
                ZEquipment equip = getCurrentUser().chooseItemToPickup(cur.name, move.list);
                if (equip != null) {
                    if (cur.tryEquip(equip) == null) {
                        ZMove keep = ZMove.newKeepMove(equip);
                        if (!performMove(cur, keep))
                            return false;
                    }
                    quest.pickupItem(cur.occupiedZone, equip);
                    cur.performAction(ZActionType.PICKUP_ITEM, this);
                    return true;
                }
                return false;
            }
            case DROP_ITEM: {
                ZEquipment equip = getCurrentUser().chooseItemToDrop(cur.name, move.list);
                if (equip != null) {
                    quest.dropItem(cur.occupiedZone, equip);
                    cur.removeEquipment(equip);
                    cur.performAction(ZActionType.DROP_ITEM, this);
                    return true;
                }
                return false;
            }
            case MAKE_NOISE: {
                int maxNoise = board.getMaxNoiseLevel();
                addNoise(move.integer, maxNoise+1 - board.getZone(move.integer).getNoiseLevel());
                addLogMessage(cur.name() + " made alot of noise to draw the zombies!");
                cur.performAction(ZActionType.MAKE_NOISE, this);
                return true;
            }
            case SHOVE: {
                Integer targetZone = getCurrentUser().chooseZoneToShove(cur.name, move.list);
                if (targetZone != null) {
                    // shove all zombies in this zone into target zone
                    for (ZZombie z : board.getZombiesInZone(cur.getOccupiedZone())) {
                        GRectangle prev = z.getRect();
                        board.moveActor(z, targetZone);
                        GRectangle next   = board.getCell(z.occupiedCell).getQuadrant(z.occupiedQuadrant);
                        onActorMoved(z, prev, next, 300);
                    }
                    cur.performAction(ZActionType.SHOVE, this);
                    return true;
                }
                return false;
            }
            case ENCHANT: {
                ZSpell spell = null;
                ZPlayerName target = null;
                if (move.list.size() == 1 && move.character != null) {
                    spell = (ZSpell)move.list.get(0);
                    target = move.character;
                } else {
                    List<ZSpell> spells = cur.getSpells();
                    spell = getCurrentUser().chooseSpell(cur.name, spells);
                    if (spell != null) {
                        List<ZPlayerName> targets = Utils.filter(getAllLivingCharacters(), object -> board.canSee(cur.getOccupiedZone(), object.character.getOccupiedZone()));
                        target = getCurrentUser().chooseCharacterForSpell(cur.name, spell, targets);
                    }
                }
                if (spell != null && target != null) {
                    spell.type.doEnchant(this, target.character);//target.availableSkills.add(spell.type.skill);
                    cur.performAction(ZActionType.ENCHANTMENT, this);
                    return true;
                }
                return false;
            }
            case BORN_LEADER: {
                ZPlayerName chosen = null;
                if (move.character != null)
                    chosen = move.character;
                else
                    chosen = getCurrentUser().chooseCharacterToBequeathMove(cur.name, move.list);
                if (chosen != null) {
                    if (chosen.character.getActionsLeftThisTurn() > 0) {
                        chosen.character.addExtraAction();
                    } else {
                        chosen.character.addAvailableSkill(ZSkill.Plus1_Action);
                    }
                    cur.performAction(ZActionType.BEQUEATH_MOVE, this);
                    return true;
                }
                return false;
            }
            case BLOODLUST_MELEE:
            case BLOODLUST_MAGIC:
            case BLOODLUST_RANGED:
                return performBloodlust(cur, move);
            default:
                log.error("Unhandled move: %s", move.type);
        }
        return false;
    }

    private boolean performBloodlust(ZCharacter cur, ZMove move) {
        List<ZWeapon> weapons;
        ZActionType action = null;
        switch (move.type) {
            case BLOODLUST_MAGIC:
                weapons = cur.getMagicWeapons();
                action = ZActionType.MAGIC;
                break;
            case BLOODLUST_MELEE:
                weapons = cur.getMeleeWeapons();
                action = ZActionType.MELEE;
                break;
            case BLOODLUST_RANGED:
                weapons = cur.getRangedWeapons();
                break;
            default:
                return false;
        }

        Integer zone;
        if (move.list.size() == 1) {
            zone = (Integer)move.list.get(0);
        } else {
            zone = getCurrentUser().chooseZoneForBloodlust(cur.name, move.list);
        }
        if (zone != null) {
            ZWeapon weapon = null;
            if (move.equipment != null) {
                weapon = (ZWeapon)move.equipment;
            } else if (weapons.size() > 1) {
<<<<<<< HEAD
                slot = getCurrentUser().chooseWeaponSlot(cur.name, weapons);
=======
                weapon = getCurrentUser().chooseWeaponSlot(this, cur, weapons);
>>>>>>> 273fafbf
            } else if (weapons.size() == 1) {
                weapon = weapons.get(0);
            }
<<<<<<< HEAD
            if (slot != null) {
                if (action == null) {
                    action = slot.type.actionType;
=======
            if (weapon != null) {
                if (move.type == ZMoveType.BLOODLUST_RANGED) {
                    switch (weapon.type.rangedStats.getAttackType()) {
                        case RANGED_BOLTS:
                            action = ZActionType.BOLTS;
                            break;
                        case RANGED_ARROWS:
                            action = ZActionType.ARROWS;
                            break;
                        case RANGED_THROW:
                            action = ZActionType.ARROWS;
                            break;
                        default:
                            Utils.unhandledCase(weapon.type.rangedStats.getAttackType());
                    }
>>>>>>> 273fafbf
                }
                cur.addExtraAction();
                moveActor(cur, zone, cur.getMoveSpeed()/2, ZActionType.MOVE);
                performAttack(weapon, action, move.integer);
                cur.performAction(action, this);
                cur.removeAvailableSkill(move.skill);
                return true;
            }
        }
        return false;
    }

    protected void onAhhhhhh(ZPlayerName c) {}

    protected void onNecromancerEscaped(ZZombie necro) {}

    protected void onEquipmentFound(ZPlayerName c, ZEquipment equipment) {}

    protected void onCharacterHealed(ZCharacter c, int amt) {}

    protected void onReaperKill(ZCharacter c, ZZombie z, ZWeapon w, ZActionType at) {}

    protected void onWeaponReloaded(ZCharacter c, ZWeapon w) {}

    private void checkForReaper(ZCharacter cur, ZActionType actionType, List<ZZombie> zombies, ZZombieType type, ZWeapon weapon, ZAttackType at) {
        for (ZSkill skill : cur.getAvailableSkills()) {
            switch (skill) {
                case Reaper_Melee:
                    if (!actionType.isMelee())
                        continue;
                    break;
                case Reaper_Magic:
                    if (!actionType.isMagic())
                        continue;
                    break;
                case Reaper_Ranged:
                    if (!actionType.isRanged())
                        continue;
                    break;
                case Reaper_Combat:
                    break;
                default:
                    continue;
            }
            for (ZZombie z2 : zombies) {
                if (z2.type == type) {
                    zombies.remove(z2);
                    onReaperKill(cur, z2, weapon, ZActionType.MELEE);
                    addExperience(cur, z2.type.expProvided);
                    destroyZombie(z2, at, cur, weapon);
                    return;
                }
            }
        }
    }

    static List<ZZombie> filterZombiesForMelee(List<ZZombie> list, int weaponDamage) {
        List<ZZombie> zombies = Utils.filter(list, object -> object.type.minDamageToDestroy <= weaponDamage);
        if (zombies.size() > 1)
            Collections.sort(zombies);
        return zombies;
    }

    static List<ZZombie> filterZombiesForRanged(List<ZZombie> zombies, int weaponDamage) {
        if (zombies.size() > 1)
            Collections.sort(zombies);
        // find the first zombie whom we cannot destroy and remove that one and all after since ranged priority
        int numHittable = 0;
        for (ZZombie z : zombies) {
            if (z.type.minDamageToDestroy <= weaponDamage)
                numHittable++;
        }
//        log.debug("There are %d hittable zombies", numHittable);
        while (zombies.size() > numHittable)
            zombies.remove(zombies.size() - 1);
        return zombies;
    }

    static List<ZZombie> filterZombiesForMarksman(List<ZZombie> zombies, int weaponDamage) {
// marksman zombie sorting works differently
        zombies = Utils.filter(zombies, object -> object.type.minDamageToDestroy <= weaponDamage);
        Collections.reverse(zombies);
        return zombies;
    }

    private boolean performAttack(ZWeapon weapon, ZActionType actionType, Integer zoneIdx) {
        ZUser user = getCurrentUser();
        ZCharacter cur = getCurrentCharacter().getCharacter();
        switch (actionType) {
            case MELEE: {
<<<<<<< HEAD
                ZWeaponStat stat = cur.getWeaponStat(weapon, ZActionType.MELEE, this, cur.getOccupiedZone());
                List<ZZombie> zombies = board.getZombiesInZone(cur.occupiedZone);
                if (zombies.size() > 1)
                    Collections.sort(zombies, (o1, o2) -> Integer.compare(o2.type.minDamageToDestroy, o1.type.minDamageToDestroy));
                while (zombies.size() > 0 && zombies.get(0).type.minDamageToDestroy > stat.damagePerHit) {
                    zombies.remove(0);
                }
                int hits = resolveHits(cur, zombies.size(), ZActionType.MELEE, stat.numDice, stat.dieRollToHit, zombies.size() / 2 - 1, zombies.size() / 2 + 1);
                onAttack(cur.name, weapon, ZActionType.MELEE, stat.numDice, hits, cur.getOccupiedZone());
=======
                ZWeaponStat stat = cur.getWeaponStat(weapon, actionType, this, cur.getOccupiedZone());
                List<ZZombie> zombies = filterZombiesForMelee(board.getZombiesInZone(cur.occupiedZone), stat.damagePerHit);
                int hits = resolveHits(cur, zombies.size(), actionType, stat.numDice, stat.dieRollToHit, zombies.size() / 2 - 1, zombies.size() / 2 + 1);
                onAttack(cur, weapon, actionType, stat.numDice, hits, cur.getOccupiedZone());
>>>>>>> 273fafbf

                for (int i = 0; i < hits && zombies.size() > 0; i++) {
                    ZZombie z = zombies.remove(0);
                    addExperience(cur, z.type.expProvided);
                    destroyZombie(z, stat.attackType, cur, weapon);
                    // apply reaper skill if available
                    checkForReaper(cur, actionType, zombies, z.type, weapon, stat.attackType);
                    weapon.onEnemyDestroyed(this, cur, z);
                }
                if (weapon.isAttackNoisy()) {
                    addNoise(cur.occupiedZone, 1);
                }
<<<<<<< HEAD
                addLogMessage(getCurrentCharacter().name() + " Scored " + hits + " hits");
                if (hits > 0)
                    checkForHitAndRun(cur);

                break;
=======
                user.showMessage(getCurrentCharacter().name() + " Scored " + hits + " hits");
                return true;
>>>>>>> 273fafbf
            }
            case MAGIC:
            case ARROWS:
            case BOLTS: {

<<<<<<< HEAD
                ZWeaponStat stat = cur.getWeaponStat(weapon, actionType, this, -1);
                List<Integer> zones = new ArrayList<>();
                for (int range = stat.minRange; range <=stat.maxRange; range++) {
                    zones.addAll(board.getAccessableZones(cur.occupiedZone, range, actionType));
                }
                if (zones.size() > 0) {
                    Integer zoneIdx = user.chooseZoneForAttack(cur.name, zones);
                    if (zoneIdx != null) {
                        stat = cur.getWeaponStat(weapon, actionType, this, zoneIdx);
                        // process a ranged attack
                        if (!weapon.isLoaded()) {
                            addLogMessage("CLICK! Weapon not loaded!");
                            onWeaponGoesClick(cur.name, weapon);
=======
                if (zoneIdx == null) {
                    ZWeaponStat stat = cur.getWeaponStat(weapon, actionType, this, -1);
                    List<Integer> zones = board.getAccessableZones(cur.occupiedZone, stat.minRange, stat.maxRange, actionType);
                    if (zones.size() == 0)
                        return false;
                    zoneIdx = user.chooseZoneForAttack(this, cur, zones);
                }
                if (zoneIdx != null) {
                    ZWeaponStat stat = cur.getWeaponStat(weapon, actionType, this, zoneIdx);
                    // process a ranged attack
                    if (!weapon.isLoaded()) {
                        getCurrentUser().showMessage("CLICK! Weapon not loaded!");
                        onWeaponGoesClick(cur, weapon);
                    } else {
                        weapon.fireWeapon(this, cur, stat);
                        ZZone zone = board.getZone(zoneIdx);
                        if (weapon.getType().isFire() && zone.isDragonBile()) {
                            performDragonBile(cur, zone);
>>>>>>> 273fafbf
                        } else {
                            List<ZZombie> zombies = board.getZombiesInZone(zoneIdx);
                            switch (actionType) {
                                case ARROWS:
                                case BOLTS:
                                    if (cur.hasAvailableSkill(ZSkill.Marksman)) {
                                        // marksman zombie sorting works differently
                                        zombies = filterZombiesForMarksman(zombies, stat.damagePerHit);
                                        break;
                                    }
                                default:
                                    zombies = filterZombiesForRanged(zombies, stat.damagePerHit);
                            }

<<<<<<< HEAD
                                int hits = resolveHits(cur, zombies.size(), actionType, stat.numDice, stat.dieRollToHit, zombies.size() / 2 - 1, zombies.size() / 2 + 1);
                                onAttack(cur.name, weapon, actionType, stat.numDice, hits, zoneIdx);
                                for (int i = 0; i < hits && zombies.size() > 0; i++) {
                                    ZZombie zombie = zombies.remove(0);
                                    if (zombie.type.minDamageToDestroy <= stat.damagePerHit) {
                                        addExperience(cur, zombie.type.expProvided);
                                        destroyZombie(zombie, stat.attackType, cur);
                                    }
                                }

                                int misses = stat.numDice - hits;
                                if (cur.canFriendlyFire()) {
                                    List<ZCharacter> friendlyFireOptions = Utils.filter(board.getCharactersInZone(zoneIdx), object -> object != cur && object.canReceiveFriendlyFire());
                                    for (int i = 0; i < misses && friendlyFireOptions.size() > 0; i++) {
                                        // friendy fire!
                                        if (friendlyFireOptions.size() > 1) {
                                            // sort them in same way we would sort zombie attacks
                                            Collections.sort(friendlyFireOptions, (o1, o2) -> {
                                                int v0 = o1.getArmorRating(ZZombieType.Walker) - o1.woundBar;
                                                int v1 = o2.getArmorRating(ZZombieType.Walker) - o2.woundBar;
                                                return Integer.compare(v1, v0);
                                            });
                                        }
                                        ZCharacter victim = friendlyFireOptions.get(0);
                                        if (playerDefends(victim, ZZombieType.Walker)) {
                                            addLogMessage(victim.name() + " defended thyself from friendly fire!");
                                        } else {
                                            playerWounded(victim, stat.getAttackType(), stat.damagePerHit, "Friendly Fire!");
                                            if (victim.isDead())
                                                friendlyFireOptions.remove(0);
                                        }
                                    }
                                }
                                addLogMessage(getCurrentCharacter().name() + " Scored " + hits + " hits");
                                if (hits > 0)
                                    checkForHitAndRun(cur);

=======
                            int hits = resolveHits(cur, zombies.size(), actionType, stat.numDice, stat.dieRollToHit, zombies.size() / 2 - 1, zombies.size() / 2 + 1);
                            int hitsMade = 0;
                            onAttack(cur, weapon, actionType, stat.numDice, hits, zoneIdx);
                            for (int i = 0; i < hits && zombies.size() > 0; i++) {
                                ZZombie zombie = zombies.remove(0);
                                if (zombie.type.minDamageToDestroy <= stat.damagePerHit) {
                                    destroyZombie(zombie, stat.attackType, cur, weapon);
                                    addExperience(cur, zombie.type.expProvided);
                                    hitsMade++;
                                    checkForReaper(cur, actionType, zombies, zombie.type, weapon, stat.attackType);
                                    weapon.onEnemyDestroyed(this, cur, zombie);
                                }
                            }
                            user.showMessage(getCurrentCharacter().name() + " Scored " + hits + " hits");
                            if (cur.canFriendlyFire()) {
                                int misses = stat.numDice - hitsMade;
                                List<ZCharacter> friendlyFireOptions = Utils.filter(board.getCharactersInZone(zoneIdx), object -> object != cur);
                                for (int i = 0; i < misses && friendlyFireOptions.size() > 0; i++) {
                                    if (friendlyFireOptions.size() > 1) {
                                        // sort them in same way we would sort zombie attacks
                                        Collections.sort(friendlyFireOptions, new WoundingComparator(ZZombieType.Walker));
                                    }
                                    // friendy fire!
                                    ZCharacter victim = friendlyFireOptions.get(0);
                                    if (playerDefends(victim, ZZombieType.Walker)) {
                                        getCurrentUser().showMessage(victim.name() + " defended thyself from friendly fire!");
                                        onCharacterDefends(victim);
                                    } else {
                                        playerWounded(victim, stat.getAttackType(), stat.damagePerHit, "Friendly Fire!");
                                        if (victim.isDead())
                                            friendlyFireOptions.remove(0);
                                    }
                                }
>>>>>>> 273fafbf
                            }
                            return true;
                        }
                    }
                }
                break;
            }
        }
        return false;
    }

    static class WoundingComparator implements Comparator<ZCharacter> {
        final ZZombieType zType;
        WoundingComparator(ZZombieType zType) {
            this.zType = zType;
        }

        @Override
        public int compare(ZCharacter o1, ZCharacter o2) {
            int v0 = o1.getArmorRating(zType) - o1.getWoundBar();
            int v1 = o2.getArmorRating(zType) - o2.getWoundBar();
            return Integer.compare(v1, v0);
        }
    }

    private int resolveHits(ZCharacter cur, int maxHits, ZActionType actionType, int numDice, int dieRollToHit, int minHitsForAutoReroll, int maxHitsForAutoNoReroll) {
        Integer [] result;
        if (cur.canReroll(actionType)) {
            result = rollDiceWithRerollOption(numDice, dieRollToHit, minHitsForAutoReroll, maxHitsForAutoNoReroll);
        } else {
            result = rollDice(numDice);
        }
        int hits = 0;
        boolean isRoll6Plus1Die = cur.isRoll6Plus1Die(actionType);
        do {
            for (int i=0; i<result.length; i++) {
                if (result[i] >= dieRollToHit) {
                    hits ++;
                }
            }
            // look for Roll6Plus1
            if (!isRoll6Plus1Die || hits >= maxHits)
                break;
            int numSixes = Utils.filterItems(object -> object == 6, result).size();
            if (numSixes > 0) {
                addLogMessage("Rolled " + numSixes + " 6s + 1Die roll each!");
                result = rollDice(numSixes);
            } else {
                break;
            }
        } while (true);
        return hits;
    }

    protected void onWeaponGoesClick(ZPlayerName c, ZWeapon weapon) {}

    protected void onCharacterOpenedDoor(ZPlayerName cur, ZDoor door) {}

    protected void onCharacterOpenDoorFailed(ZPlayerName cur, ZDoor door) {}

    protected void onAttack(ZPlayerName attacker, ZWeapon weapon, ZActionType actionType, int numDice, int numHits, int targetZone) {}

    protected void onBonusAction(ZPlayerName pl, ZSkill action) {}

    private void checkForHitAndRun(ZCharacter cur) {
        if (cur.hasAvailableSkill(ZSkill.Hit_and_run) && board.getZombiesInZone(cur.getOccupiedZone()).size() == 0) {
            cur.addAvailableSkill(ZSkill.Plus1_free_Move_Action);
            addLogMessage(cur.getLabel() + " used Hit and Run for a free move action");
            onBonusAction(cur.getPlayerName(), ZSkill.Plus1_free_Move_Action);
        }
    }

    public ZSkillLevel getHighestSkillLevel() {
        ZSkillLevel best = null;
        for (ZUser u : users) {
<<<<<<< HEAD
            for (ZPlayerName c : u.getCharacters()) {
                highestSkill = Math.max(highestSkill, c.character.getSkillLevel().ordinal());
=======
            for (ZPlayerName c : u.characters) {
                ZSkillLevel lvl = c.character.getSkillLevel();
                if (best == null || best.compareTo(lvl) > 0) {
                    best = lvl;
                }
>>>>>>> 273fafbf
            }
        }
        return best;
    }

    public void addExperience(ZCharacter c, int pts) {
        if (pts <= 0)
            return;
        ZSkillLevel sl = c.getSkillLevel();
<<<<<<< HEAD
        c.dangerBar += pts;
        onCharacterGainedExperience(c.name, pts);
        // make so a user can level up multiple times in a single levelup
        // need to push state in reverse order so that the lowest new level choices are first
        while (sl != c.getSkillLevel()) {
            addLogMessage(c.name() + " has gained the " + c.getSkillLevel() + " skill level");
            sl = Utils.incrementValue(sl, ZSkillLevel.values());
            pushState(ZState.PLAYER_STAGE_CHOOSE_NEW_SKILL, c.name, null, sl);
=======
        c.addExperience(pts);
        onCharacterGainedExperience(c, pts);
        // make so a user can level up multiple times in a single level up
        // need to push state in reverse order so that the lowest new level choices are first
        List<State> states = new ArrayList<>();
        while (!sl.equals(c.getSkillLevel())) {
            sl = sl.nextLevel();
            getCurrentUser().showMessage(c.name() + " has gained the " + sl.toString() + " skill level");
            states.add(new State(ZState.PLAYER_STAGE_CHOOSE_NEW_SKILL, getCurrentCharacter().getPlayerName(), sl));
>>>>>>> 273fafbf
        }
        Collections.reverse(states);
        for (State s: states)
            stateStack.push(s);
    }

<<<<<<< HEAD
    protected void onCharacterGainedExperience(ZPlayerName c, int points) {
        log.info("%s gained %d experence!", c, points);
=======
    protected void onCharacterGainedExperience(ZCharacter c, int points) {
        log.info("%s gained %d experence!", c.getPlayerName(), points);
>>>>>>> 273fafbf
    }

    Integer [] rollDiceWithRerollOption(int numDice, int dieNumToHit, int minHitsForAutoReroll, int maxHitsForAutoNoReroll) {
        minHitsForAutoReroll = Math.max(minHitsForAutoReroll, 0);
        maxHitsForAutoNoReroll = Math.min(maxHitsForAutoNoReroll, numDice);
        Integer [] dice = rollDice(numDice);
        int hits = 0;
        for (int d : dice) {
            if (d >= dieNumToHit)
                hits++;
        }

        addLogMessage(getCurrentCharacter().getLabel() + " Scored " + hits + " hits");
        //onRollDice(dice);

        if (hits >= maxHitsForAutoNoReroll) {
            return dice;
        }

        if (hits > minHitsForAutoReroll) {
            ZMove plentyOMove = getCurrentUser().chooseMove(getCurrentCharacter(),
                    Arrays.asList(ZMove.newReRollMove(), ZMove.newKeepRollMove()));

            if (plentyOMove != null) {
                if (plentyOMove.type == ZMoveType.KEEP_ROLL)
                    return dice;
            }
        }

        addLogMessage("Bonus roll dice!");
        return rollDice(numDice);
    }

    Integer [] rollDice(int num) {
        if (dice == null) {
            dice = initDice(difficulty);
        }
        Integer [] result = new Integer[num];
        String dieStrEnd = "+";
        String dieStrMid = "|";
        for (int i=0; i<num; i++) {
            result[i] = dice[i];
            dieStrMid += String.format(" %d |", result[i]);
            dieStrEnd += "---+";
        }
        for (int i = 0; i< dice.length-num; i++) {
            dice[i] = dice[i+num];
        }
        for (int i = 0; i< num; i++) {
            dice[i+ dice.length-num] = result[i];
        }
<<<<<<< HEAD
        //showMessage("Rolled a " + dieStr);//new Table().addRow(result).toString());
=======
        log.info("Rolled a " + dieStrEnd);
        log.info("Rolled a " + dieStrMid);
        log.info("Rolled a " + dieStrEnd);
>>>>>>> 273fafbf
        onRollDice(result);
        return result;
    }

    protected void onRollDice(Integer [] roll) {
        log.info("Rolling dice result is: %s", Arrays.toString(roll));
    }

    private void destroyZombie(ZZombie zombie, ZAttackType deathType, ZCharacter killer, ZWeapon weapon) {
        killer.onKilledZombie(zombie);
        onZombieDestroyed(killer.name, deathType, zombie);
        board.removeActor(zombie);
        if (zombie.getType() == ZZombieType.Necromancer) {
<<<<<<< HEAD
            pushState(ZState.PLAYER_STAGE_CHOOSE_ZONE_TO_REMOVE_SPAWN, killer.name);
=======
            stateStack.push(new State(ZState.PLAYER_STAGE_CHOOSE_ZONE_TO_REMOVE_SPAWN, killer.getPlayerName()));
>>>>>>> 273fafbf
        }
    }

    protected void onZombieDestroyed(ZPlayerName c, ZAttackType deathType, ZZombie zombie) {
        log.info("%s Zombie %s destroyed for %d experience", c.name(), zombie.type.name(), zombie.type.expProvided);
    }

    public List<ZPlayerName> getAllCharacters() {
        return Utils.map(board.getAllCharacters(), (in)-> in.name);
    }

    public List<ZPlayerName> getAllLivingCharacters() {
        return Utils.filter(getAllCharacters(), object -> object.character.isAlive());
    }

    public List<ZPlayerName> getCurrentUserCharacters() {
        List<ZPlayerName> list = new ArrayList<>();
        for (ZPlayerName nm : getCurrentUser().getCharacters()) {
            if (nm.character.isAlive())
                list.add(nm);
        }
        return list;
    }

    private boolean isClearedOfZombies(int zoneIndex) {
        return board.getZombiesInZone(zoneIndex).size() == 0;
    }

    protected void onDoubleSpawn(int multiplier) {
    }

    private void doubleSpawn() {
        spawnMultiplier *= 2;
        addLogMessage("DOUBLE SPAWN!");
        onDoubleSpawn(spawnMultiplier);
    }

<<<<<<< HEAD
    private void extraActivation() {

    }

    private void extraActivation(ZZombieType name) {
        addLogMessage("Extra Activation for " + name);
        for (ZZombie z : Utils.filter(board.getAllZombies(), object -> object.type == name)) {
            z.addExtraAction();
=======
    private void extraActivation(ZZombieCategory category) {
        onExtraActivation(category);
        getCurrentUser().showMessage("EXTRA ACTIVATION!");
        for (ZZombie z : board.getAllZombies()) {
            if (z.type.category == category)
                z.addExtraAction();
>>>>>>> 273fafbf
        }
    }

    protected void onExtraActivation(ZZombieCategory category) {}

    public void spawnZombies(int zoneIdx) {
        spawnZombies(zoneIdx, getHighestSkillLevel());
    }

    private void spawnZombies(int zoneIdx, ZSkillLevel level) {
        boolean isSpawnZone = board.getZone(zoneIdx).isSpawn();
        ZSpawnCard card = ZSpawnCard.drawSpawnCard(quest.isWolfBurg(), isSpawnZone, difficulty);
        log.debug("Draw spawn card: " + card);
        ZSpawnCard.Action action = card.getAction(level.getColor());
        switch (action.action) {
            case NOTHING_IN_SIGHT:
                break;
            case SPAWN:
                spawnZombiesInternal(action.type, action.count, zoneIdx);
                break;
            case DOUBLE_SPAWN:
                doubleSpawn();
                break;
            case EXTRA_ACTIVATION_STANDARD:
                extraActivation(ZZombieCategory.STANDARD);
                break;
            case EXTRA_ACTIVATION_NECROMANCER:
                extraActivation(ZZombieCategory.NECROMANCER);
                break;
            case EXTRA_ACTIVATION_WOLFSBURG:
                extraActivation(ZZombieCategory.WOLFSBURG);
                break;
        }
    }

    public ZUser getCurrentUser() {
        return users.get(currentUser);
    }

    public ZPlayerName getCurrentCharacter() {
        if (stateStack.isEmpty())
            return null;
        return stateStack.peek().player;
    }

<<<<<<< HEAD
    protected void moveActor(ZActor actor, int toZone, long speed) {
=======
    private void moveActor(ZActor actor, int toZone, long speed, ZActionType actionType) {
>>>>>>> 273fafbf
        int fromZone = actor.getOccupiedZone();
        Grid.Pos fromPos = actor.getOccupiedCell();
        GRectangle fromRect = actor.getRect(board);
        board.moveActor(actor, toZone);
        doMove(actor, fromZone, fromPos, fromRect, speed, actionType);
    }

    protected void moveActorInDirection(ZActor actor, ZDir dir) {
        int fromZone = actor.getOccupiedZone();
        Grid.Pos fromPos = actor.getOccupiedCell();
        GRectangle fromRect = actor.getRect(board);
        Grid.Pos next = board.getAdjacent(fromPos, dir);
        board.moveActor(actor, next);
        doMove(actor, fromZone, fromPos, fromRect, actor.getMoveSpeed(), ZActionType.MOVE);
    }

<<<<<<< HEAD
    public void moveActorInDirectionDebug(ZActor actor, ZDir dir) {
        int fromZone = actor.getOccupiedZone();
        Grid.Pos fromPos = actor.getOccupiedCell();
        //GRectangle fromRect = actor.getRect(board);
        Grid.Pos next = board.getAdjacent(fromPos, dir);
        board.moveActor(actor, next);
        //doMove(actor, fromZone, fromPos, fromRect, actor.getMoveSpeed());
    }

    private void doMove(ZActor actor, int fromZone, Grid.Pos fromPos, GRectangle fromRect, long speed) {
=======
    private void doMove(ZActor actor, int fromZone, Grid.Pos fromPos, GRectangle fromRect, long speed, ZActionType actionType) {
>>>>>>> 273fafbf
        int toZone = actor.getOccupiedZone();
        Grid.Pos toPos = actor.getOccupiedCell();
        GRectangle toRect = actor.getRect(board);

        if (board.getZone(fromZone).getType() == ZZoneType.VAULT && board.getZone(toZone).getType() != ZZoneType.VAULT) {
            // ascending the stairs
            GRectangle fromVaultRect = new GRectangle(board.getCell(fromPos)).scale(.2f);
            GRectangle toVaultRect = new GRectangle(board.getCell(toPos)).scale(.5f);
            onActorMoved(actor, fromRect, fromVaultRect, speed/2);
            onActorMoved(actor, toVaultRect, toRect, speed/2);
        } else if (board.getZone(fromZone).getType() != ZZoneType.VAULT && board.getZone(toZone).getType() == ZZoneType.VAULT) {
            // descending the stairs
            GRectangle fromVaultRect = new GRectangle(board.getCell(fromPos)).scale(.2f);
            GRectangle toVaultRect = new GRectangle(board.getCell(toPos)).scale(.5f);
            onActorMoved(actor, fromRect, fromVaultRect, speed/2);
            onActorMoved(actor, toVaultRect, toRect, speed/2);
        } else {
            onActorMoved(actor, fromRect, toRect, speed);
        }
        if (toZone != fromZone && actionType != null) {
            actor.performAction(ZActionType.MOVE, this);
        }
    }

    protected void onActorMoved(ZActor actor, GRectangle start, GRectangle end, long speed) {
    }

    List<ZEquipment> make(int count, Enum e) {
        List<ZEquipment> list = new ArrayList<>();
        if (e instanceof ZWeaponType) {
            for (int i=0; i<count; i++)
                list.add(new ZWeapon((ZWeaponType)e));
        } else if (e instanceof ZArmorType) {
            for (int i=0; i<count; i++)
                list.add(new ZArmor((ZArmorType)e));
        } else if (e instanceof ZItemType) {
            for (int i=0; i<count; i++)
                list.add(new ZItem((ZItemType)e));
        }
        return list;
    }

    void initSearchables() {
        searchables.clear();
        searchables.addAll(make(4, ZItemType.AAHHHH));
        searchables.addAll(make(2, ZItemType.APPLES));
        searchables.addAll(make(2, ZWeaponType.AXE));
        searchables.addAll(make(2, ZArmorType.CHAINMAIL));
        searchables.addAll(make(2, ZWeaponType.CROSSBOW));
        searchables.addAll(make(2, ZWeaponType.DAGGER));
        searchables.addAll(make(2, ZWeaponType.DEATH_STRIKE));
        searchables.addAll(make(3, ZItemType.DRAGON_BILE));
        searchables.addAll(make(4, ZWeaponType.FIREBALL));
        searchables.addAll(make(2, ZWeaponType.GREAT_SWORD));
        searchables.addAll(make(1, ZWeaponType.HAMMER));
        searchables.addAll(make(2, ZWeaponType.HAND_CROSSBOW));
        searchables.addAll(make(1, ZSpellType.HEALING));
//        searchables.addAll(make(1, ZWeaponType.INFERNO));
        searchables.addAll(make(1, ZSpellType.INVISIBILITY));
        searchables.addAll(make(2, ZArmorType.LEATHER));
        searchables.addAll(make(2, ZWeaponType.LIGHTNING_BOLT));
        searchables.addAll(make(2, ZWeaponType.LONG_BOW));
        searchables.addAll(make(1, ZWeaponType.MANA_BLAST));
//        searchables.addAll(make(1, ZWeaponType.ORCISH_CROSSBOW));
        searchables.addAll(make(1, ZArmorType.PLATE));
        searchables.addAll(make(3, ZItemType.PLENTY_OF_ARROWS));
        searchables.addAll(make(3, ZItemType.PLENTY_OF_BOLTS));
        searchables.addAll(make(2, ZWeaponType.REPEATING_CROSSBOW));
        //searchables.addAll(make(1, ZSpellType.REPULSE));
        searchables.addAll(make(2, ZItemType.SALTED_MEAT));
        searchables.addAll(make(2, ZArmorType.SHIELD));
        searchables.addAll(make(1, ZWeaponType.SHORT_BOW));
        searchables.addAll(make(2, ZWeaponType.SHORT_SWORD));
        searchables.addAll(make(1, ZSpellType.SPEED));
        searchables.addAll(make(2, ZWeaponType.SWORD));
        searchables.addAll(make(4, ZItemType.TORCH));
        searchables.addAll(make(2, ZItemType.WATER));
        quest.processSearchables(searchables);

        Utils.shuffle(searchables);
    }

    public void addNoise(int zoneIdx, int noise) {
        onNoiseAdded(zoneIdx);
        board.getZone(zoneIdx).addNoise(noise);
//        showMessage("Noise was made in zone " + zoneIdx);
    }

    protected void onNoiseAdded(int zoneIndex) {
    }

    protected void onZombiePath(ZZombie zombie, List<ZDir> path) {}

    public Table getGameSummaryTable() {
        Table summary = new Table("PLAYER", "KILLS", "STATUS", "EXP", "LEVEL").setNoBorder();
<<<<<<< HEAD
        for (ZCharacter c : board.getAllCharacters()) {
            summary.addRow(c.name, c.getKillsTable(), c.isDead() ? "KIA" : "Alive", c.dangerBar, c.getSkillLevel());
=======
        for (ZCharacter c : getAllCharacters()) {
            summary.addRow(c.getPlayerName(), c.getKillsTable(), c.isDead() ? "KIA" : "Alive", c.getDangerBar(), c.getSkillLevel());
>>>>>>> 273fafbf
        }
        String gameStatus;
        switch (gameOverStatus) {
            case GAME_LOST:
                gameStatus = String.format("Failed: %s", gameFailedReason);
                break;
            case GAME_WON:
                gameStatus = String.format("Completed");
                break;
            default:
                gameStatus = String.format("In Progress: %d%% Completed", Utils.clamp(quest.getPercentComplete(this), 0, 100));
        }
        return new Table(quest.getName())
                .addRow("STATUS: " + gameStatus)
                .addRow(new Table("SUMMARY").addRow(summary));
    }

    void putBackInSearchables(ZEquipment e) {
        searchables.addFirst(e);
    }

    public boolean canSwitchActivePlayer() {
        ZPlayerName cur = getCurrentCharacter();
        if (cur == null)
            return false;
        if (cur.character.getActionsLeftThisTurn() == cur.character.getActionsPerTurn())
            return true;
        if (cur.character.hasAvailableSkill(ZSkill.Tactician))
            return true;
        return false;
    }

    public List<ZEquipment> getAllSearchables() {
        return Collections.unmodifiableList(searchables);
    }

    public void onIronRain(ZPlayerName c, int targetZone) {}

    protected void onDoorUnlocked(ZDoor door) {}

    public void unlockDoor(ZDoor door) {
        Utils.assertTrue(board.getDoor(door) == ZWallFlag.LOCKED);
        board.setDoor(door, ZWallFlag.CLOSED);
        onDoorUnlocked(door);
    }

    public void lockDoor(ZDoor door) {
        Utils.assertTrue(board.getDoor(door) != ZWallFlag.LOCKED);
        board.setDoor(door, ZWallFlag.LOCKED);
    }
    
    public void addLogMessage(String msg) {
        log.info(msg);
    }

    private void performDragonBile(ZCharacter cur, ZZone zone) {
        int zoneIdx = zone.getZoneIndex();
        onDragonBileExploded(zoneIdx);
        zone.setDragonBile(false);
        int exp = 0;
        int num=0;
        addLogMessage(cur.name() + " ignited the dragon bile!");
        for (ZActor a : board.getActorsInZone(zoneIdx)) {
            if (a instanceof ZZombie) {
                ZZombie z = (ZZombie)a;
                exp += z.type.expProvided;
                destroyZombie(z, ZAttackType.FIRE, cur, null);
                num++;
            } else if (a instanceof ZCharacter) {
                // characters caught in the zone get wounded
                ZCharacter c = (ZCharacter)a;
                playerWounded(c, ZAttackType.FIRE, 4, "Exploding Dragon Bile");
            }
        }
        if (cur.isAlive()) {
            addExperience(cur, exp);
            addLogMessage(String.format("%s Destroyed %d zombies for %d total experience pts!", cur.name(), num, exp));
        } else {
            addLogMessage(String.format("%s Destroyed %d zombies and themselves in the process!", cur.name(), num));
        }
        quest.onDragonBileExploded(cur, zoneIdx);

    }

    public void giftEquipment(ZCharacter c, ZEquipment e) {
        onEquipmentFound(c.getPlayerName(), e);
        quest.onEquipmentFound(this, e);
        pushState(ZState.PLAYER_STAGE_CHOOSE_KEEP_EQUIPMENT, c.name, e);
    }

    private boolean tryOpenDoor(ZCharacter cur, ZDoor door) {
        if (!door.isJammed())
            return true;

        if (cur.tryOpenDoor(this)) {
            onCharacterOpenedDoor(cur.name, door);
            return true;
        }
        onCharacterOpenDoorFailed(cur.name, door);
        return false;
    }

    protected void onDragonBileExploded(int zoneIdx) {}
}<|MERGE_RESOLUTION|>--- conflicted
+++ resolved
@@ -35,8 +35,6 @@
     final static int GAME_LOST = 2;
     final static int GAME_WON  = 1;
 
-<<<<<<< HEAD
-=======
     public void giftEquipment(ZCharacter c, ZEquipment e) {
         stateStack.push(new State(ZState.PLAYER_STAGE_CHOOSE_KEEP_EQUIPMENT, c.getPlayerName(), e));
     }
@@ -53,7 +51,6 @@
         return false;
     }
 
->>>>>>> 273fafbf
     public static class State extends Reflector<State> {
         final ZState state;
         final ZPlayerName player;
@@ -217,13 +214,8 @@
 
     public int getNumKills(ZZombieType type) {
         int num=0;
-<<<<<<< HEAD
         for (ZCharacter c : board.getAllCharacters()) {
-            num += c.kills[type.ordinal()];
-=======
-        for (ZCharacter c : getAllCharacters()) {
             num += c.getKills(type);
->>>>>>> 273fafbf
         }
         return num;
     }
@@ -298,7 +290,7 @@
                 if (cell.isCellType(type)) {
                     switch (type) {
                         case START:
-<<<<<<< HEAD
+                            startCells.add(cell);
                             // position all the characters here
                             for (ZUser u : users) {
                                 for (ZPlayerName pl : u.getCharacters()) {
@@ -307,9 +299,6 @@
                                     board.addActor(c, cell.zoneIndex, null);
                                 }
                             }
-=======
-                            startCells.add(cell);
->>>>>>> 273fafbf
                             break;
                         case SPAWN_NORTH:
                         case SPAWN_SOUTH:
@@ -606,11 +595,7 @@
                     currentCharacter = getCurrentUser().chooseCharacter(options);
                 }
                 if (currentCharacter != null) {
-<<<<<<< HEAD
                     pushState(ZState.PLAYER_STAGE_CHOOSE_CHARACTER_ACTION, currentCharacter);
-=======
-                    stateStack.push(new State(ZState.PLAYER_STAGE_CHOOSE_CHARACTER_ACTION, currentCharacter.getPlayerName()));
->>>>>>> 273fafbf
                 }
                 break;
             }
@@ -620,31 +605,8 @@
                 final ZPlayerName cur = getCurrentCharacter();
                 final ZCharacter ch = cur.getCharacter();
 
-<<<<<<< HEAD
                 int actionsLeft = ch.getActionsLeftThisTurn();
                 LinkedList<ZMove> options = new LinkedList<>();
-=======
-                boolean invOnly = false;
-                if (getCurrentCharacter().getActionsLeftThisTurn() <= 0) {
-                    if (getCurrentCharacter().isInventoryThisTurn()) {
-                        invOnly = true;
-                    } else {
-                        getCurrentCharacter().onEndOfTurn(this);
-                        setState(ZState.PLAYER_STAGE_CHOOSE_CHARACTER, null);
-                        return false;
-                    }
-                }
-
-                List<ZMove> options = new ArrayList<>();
-                options.add(ZMove.newEndTurn());
-                if (!invOnly) {
-                    //options.add(ZMove.newDoNothing());
-
-                    // determine players available moves
-                    for (ZSkill skill : cur.getAvailableSkills()) {
-                        skill.addSpecialMoves(this, cur, options);
-                    }
->>>>>>> 273fafbf
 
                 // determine players available moves
                 for (ZSkill skill : ch.getAvailableSkills()) {
@@ -677,11 +639,7 @@
                     options.add(ZMove.newMakeNoiseMove(ch.occupiedZone));
 
                     // check for move up, down, right, left
-<<<<<<< HEAD
-                    List<Integer> accessableZones = board.getAccessableZones(ch.occupiedZone, 1, ZActionType.MOVE);
-=======
                     List<Integer> accessableZones = board.getAccessableZones(cur.occupiedZone, 1, 1, ZActionType.MOVE);
->>>>>>> 273fafbf
                     if (accessableZones.size() > 0)
                         options.add(ZMove.newWalkMove(accessableZones));
 
@@ -766,16 +724,12 @@
                 final ZPlayerName cur = getCurrentCharacter();
                 final ZCharacter ch = cur.getCharacter();
                 ZSkill skill;
-<<<<<<< HEAD
-                List<ZSkill> options = Arrays.asList(cur.getSkillOptions(stateStack.peek().skillLevel));
-=======
-                List<ZSkill> options = getCurrentCharacter().getRemainingSkillsForLevel(stateStack.peek().skillLevel.getColor().ordinal());
+                List<ZSkill> options = getCurrentCharacter().getCharacter().getRemainingSkillsForLevel(stateStack.peek().skillLevel.getColor().ordinal());
                 log.debug("Skill options for " + stateStack.peek().skillLevel + " : " + options);
                 if (options.size() == 0) {
                     stateStack.pop();
                     return false;
                 }
->>>>>>> 273fafbf
                 if (options.size() == 1) {
                     skill = options.get(0);
                 } else {
@@ -783,17 +737,11 @@
                 }
 
                 if (skill != null) {
-<<<<<<< HEAD
+                    log.debug("New Skill Chosen: " + skill);
                     onNewSkillAquired(cur, skill);
                     ch.addSkill(skill);
+                    options.remove(skill);
                     popState();
-=======
-                    log.debug("New Skill Chosen: " + skill);
-                    onNewSkillAcquired(cur, skill);
-                    cur.addSkill(skill);
-                    options.remove(skill);
-                    stateStack.pop();
->>>>>>> 273fafbf
                     return true;
                 }
                 return false;
@@ -810,21 +758,13 @@
                 if (cur.getCharacter().getActionsLeftThisTurn() > 0 && equip.isConsumable()) {
                     options.add(ZMove.newConsumeMove(equip, null));
                 }
-<<<<<<< HEAD
                 ZMove move = getCurrentUser().chooseMove(cur, options);
+                // need to pop first since performMove might push TODO: Consider remove?
+                popState();
                 if (!performMove(cur.getCharacter(), move)) {
-                    return false;
-                }
-                popState();
-=======
-                ZMove move = getCurrentUser().chooseMove(this, cur, options);
-                // need to pop first since performMove might push TODO: Consider remove?
-                stateStack.pop();
-                if (!performMove(cur, move)) {
                     stateStack.push(new State(ZState.PLAYER_STAGE_CHOOSE_KEEP_EQUIPMENT, cur.getPlayerName(), equip));
                     return false;
                 }
->>>>>>> 273fafbf
                 return true;
             }
 
@@ -917,38 +857,14 @@
 
             case PLAYER_ENCHANT_SPEED_MOVE: {
                 // compute all empty of zombie zones 1 or 2 units away form current position
-<<<<<<< HEAD
-                List<Integer> zones = board.getAccessableZones(getCurrentCharacter().character.getOccupiedZone(), 1, ZActionType.MOVE);
-                Set<Integer> all = new HashSet<>();
-                for (int zoneIdx : zones) {
-                    if (board.getZombiesInZone(zoneIdx).size() > 0)
-                        continue;
-                    all.add(zoneIdx);
-                    List<Integer> next = board.getAccessableZones(zoneIdx, 1, ZActionType.MOVE);
-                    for (int zoneIdx2 : next) {
-                        if (board.getZombiesInZone(zoneIdx).size() > 0)
-                            continue;
-                        all.add(zoneIdx2);
-                    }
-                }
-                all.remove(getCurrentCharacter().character.getOccupiedZone());
-                if (all.size() == 0) {
+                List<Integer> zones = board.getAccessableZones(getCurrentCharacter().getCharacter().getOccupiedZone(), 1, 2, ZActionType.MOVE);
+                if (zones.size() == 0) {
                     popState();
-                } else {
-                    Integer speedMove = getCurrentUser().chooseZoneToWalk(getCurrentCharacter(), new ArrayList<>(all));
-                    if (speedMove != null) {
-                        moveActor(getCurrentCharacter().character, speedMove, 200);
-                        popState();
-=======
-                List<Integer> zones = board.getAccessableZones(getCurrentCharacter().getOccupiedZone(), 1, 2, ZActionType.MOVE);
-                if (zones.size() == 0) {
-                    stateStack.pop();
                 } else {
                     Integer speedMove = getCurrentUser().chooseZoneToWalk(this, getCurrentCharacter(), zones);
                     if (speedMove != null) {
-                        moveActor(getCurrentCharacter(), speedMove, 200, null);
-                        stateStack.pop();
->>>>>>> 273fafbf
+                        moveActor(getCurrentCharacter().getCharacter(), speedMove, 200, null);
+                        popState();
                         return true;
                     }
                 }
@@ -990,11 +906,7 @@
     protected void onCharacterDefends(ZPlayerName cur) {
     }
 
-<<<<<<< HEAD
     protected void onNewSkillAquired(ZPlayerName c, ZSkill skill) {}
-=======
-    protected void onNewSkillAcquired(ZCharacter c, ZSkill skill) {}
->>>>>>> 273fafbf
 
     private boolean playerDefends(ZCharacter cur, ZZombieType type) {
         for (int rating : cur.getArmorRatings(type)) {
@@ -1040,12 +952,7 @@
     protected void onCharacterAttacked(ZPlayerName character, ZAttackType attackType, boolean characterPerished) {
     }
 
-<<<<<<< HEAD
     protected void onTorchThrown(ZPlayerName c, int zone) {
-=======
-    protected void onDragonBileThrown(ZCharacter c, int zone) {
-        log.info("%s placed dragon bile in zone %d", c.getPlayerName(), zone);
->>>>>>> 273fafbf
     }
 
     protected void onDragonBileThrown(ZPlayerName c, int zone) {
@@ -1113,7 +1020,6 @@
 
     }
 
-<<<<<<< HEAD
     public ZActionType getSlotActionType(ZEquipSlot slot) {
         ZPlayerName c = getCurrentCharacter();
         ZEquipment e = c == null ? null : c.character.getSlot(slot);
@@ -1121,11 +1027,11 @@
             return e.getType().getActionType();
         }
         return ZActionType.NOTHING;
-=======
+    }
+
     public boolean canUse(ZEquipSlot slot) {
-        ZCharacter c = getCurrentCharacter();
-        return c != null && c.getSlot(slot) != null;
->>>>>>> 273fafbf
+        ZPlayerName c = getCurrentCharacter();
+        return c != null && c.getCharacter().getSlot(slot) != null;
     }
 
     public boolean canWalk(ZDir dir) {
@@ -1170,13 +1076,8 @@
                     for (int i=(idx+1) % user.getCharacters().size(); i!=idx; i=(i+1)%user.getCharacters().size()) {
                         ZCharacter c = user.getCharacters().get(i).character;
                         if (c.isAlive() && c.getActionsLeftThisTurn() > 0) {
-<<<<<<< HEAD
                             popState();
-                            pushState(ZState.PLAYER_STAGE_CHOOSE_CHARACTER_ACTION, c.name);
-=======
-                            stateStack.pop();
-                            stateStack.push(new State(ZState.PLAYER_STAGE_CHOOSE_CHARACTER_ACTION, c.getPlayerName()));
->>>>>>> 273fafbf
+                            pushState(ZState.PLAYER_STAGE_CHOOSE_CHARACTER_ACTION, c.getPlayerName());
                             return true;
                         }
                     }
@@ -1338,37 +1239,38 @@
                 List<ZWeapon> weapons = move.list;
                 ZWeapon weapon = null;
                 if (weapons.size() > 1) {
-                    weapon = user.chooseWeaponSlot(cur.name, weapons);
+                    weapon = user.chooseWeaponSlot(cur.getPlayerName(), weapons);
                 } else {
                     weapon = weapons.get(0);
                 }
                 if (weapon != null) {
-<<<<<<< HEAD
-                    Utils.assertTrue(weapon.slot != null);
-                    ZWeaponStat stat = cur.getWeaponStat(weapon, ZActionType.MELEE, this, cur.getOccupiedZone());
-                    List<ZZombie> zombies = board.getZombiesInZone(cur.occupiedZone);
-                    if (zombies.size() > 1)
-                        Collections.sort(zombies);//, (o1, o2) -> Integer.compare(o2.type.minDamageToDestroy, o1.type.minDamageToDestroy));
-                    while (zombies.size() > 0 && zombies.get(0).type.minDamageToDestroy > stat.damagePerHit) {
-                        zombies.remove(0);
-                    }
-                    int hits = resolveHits(cur, zombies.size(), ZActionType.MELEE, stat.numDice, stat.dieRollToHit, zombies.size()/2-1, zombies.size()/2+1);
-                    onAttack(cur.name, weapon, ZActionType.MELEE, stat.numDice, hits, cur.getOccupiedZone());
-
-                    for (int i=0; i<hits && zombies.size() > 0; i++) {
-                        ZZombie z = zombies.remove(0);
-                        destroyZombie(z, stat.attackType, cur);
-                        addExperience(cur, z.type.expProvided);
-=======
                     if (performAttack(weapon, ZActionType.MELEE, null)) {
                         cur.performAction( ZActionType.MELEE,this);
                         return true;
->>>>>>> 273fafbf
                     }
                 }
                 return false;
             }
             case MAGIC_ATTACK: {
+                // rules same for both kinda
+                List<ZWeapon> weapons = move.list;
+                ZWeapon weapon = null;
+                if (weapons.size() > 1) {
+                    weapon = user.chooseWeaponSlot(cur.getPlayerName(), weapons);
+                } else {
+                    weapon = weapons.get(0);
+                }
+                Integer zoneIdx = move.integer;
+                if (weapon != null) {
+                    ZActionType at = ZActionType.MAGIC;
+                    if (performAttack(weapon, at, zoneIdx)) {
+                        cur.performAction(at,this);
+                        return true;
+                    }
+                }
+                return false;
+            }
+            case RANGED_ATTACK: {
                 // rules same for both kinda
                 List<ZWeapon> weapons = move.list;
                 ZWeapon weapon = null;
@@ -1379,120 +1281,9 @@
                 }
                 Integer zoneIdx = move.integer;
                 if (weapon != null) {
-                    ZActionType at = ZActionType.MAGIC;
-                    if (performAttack(weapon, at, zoneIdx)) {
-                        cur.performAction(at,this);
-                        return true;
-                    }
-<<<<<<< HEAD
-                    cur.performAction( ZActionType.MELEE,this);
-                    addLogMessage(getCurrentCharacter().name() + " Scored " + hits + " hits");
-                    if (hits > 0)
-                        checkForHitAndRun(cur);
-                    return true;
-=======
->>>>>>> 273fafbf
-                }
-                return false;
-            }
-            case RANGED_ATTACK: {
-                // rules same for both kinda
-                List<ZWeapon> weapons = move.list;
-                ZWeapon weapon = null;
-                if (weapons.size() > 1) {
-                    weapon = user.chooseWeaponSlot(cur.name, weapons);
-                } else {
-                    weapon = weapons.get(0);
-                }
-                Integer zoneIdx = move.integer;
-                if (weapon != null) {
-<<<<<<< HEAD
-                    ZActionType actionType = move.type.getActionType(weapon);
-                    ZWeaponStat stat = cur.getWeaponStat(weapon, actionType, this, -1);
-                    if (zoneIdx == null) {
-                        List<Integer> zones = new ArrayList<>();
-                        for (int range = stat.minRange; range <= stat.maxRange; range++) {
-                            zones.addAll(board.getAccessableZones(cur.occupiedZone, range, actionType));
-                        }
-                        if (zones.size() > 0) {
-                            zoneIdx = user.chooseZoneForAttack(cur.name, zones);
-                        }
-                    }
-                    if (zoneIdx != null) {
-                        stat = cur.getWeaponStat(weapon, actionType, this, zoneIdx);
-                        // process a ranged attack
-                        if (!weapon.isLoaded()) {
-                            addLogMessage("CLICK! Weapon not loaded!");
-                            onWeaponGoesClick(cur.name, weapon);
-                        } else {
-                            weapon.fireWeapon(this, cur);
-                            ZZone zone = board.getZone(zoneIdx);
-                            if (weapon.getType().isFire() && zone.isDragonBile()) {
-                                performDragonBile(cur, zone);
-                            } else {
-                                List<ZZombie> zombies = board.getZombiesInZone(zoneIdx);
-                                if (zombies.size() > 1)
-                                    Collections.sort(zombies, (o1, o2) -> Integer.compare(o1.type.rangedPriority, o2.type.rangedPriority));
-                                // find the first zombie whom we cannot destroy and remove that one and all after since ranged priority
-                                {
-                                    int numHittable = 0;
-                                    for (ZZombie z : zombies) {
-                                        if (z.type.minDamageToDestroy <= stat.damagePerHit)
-                                            numHittable++;
-                                    }
-                                    log.debug("There are %d hittable zombies", numHittable);
-                                    while (zombies.size() > numHittable)
-                                        zombies.remove(zombies.size() - 1);
-                                }
-
-                                int hits = resolveHits(cur, zombies.size(), actionType, stat.numDice, stat.dieRollToHit, zombies.size() / 2 - 1, zombies.size() / 2 + 1);
-                                int hitsMade = 0;
-                                onAttack(cur.name, weapon, actionType, stat.numDice, hits, zoneIdx);
-                                for (int i = 0; i < hits && zombies.size() > 0; i++) {
-                                    ZZombie zombie = zombies.remove(0);
-                                    if (zombie.type.minDamageToDestroy <= stat.damagePerHit) {
-                                        destroyZombie(zombie, stat.attackType, cur);
-                                        addExperience(cur, zombie.type.expProvided);
-                                        hitsMade++;
-                                    }
-                                }
-
-                                if (hitsMade > 0)
-                                    checkForHitAndRun(cur);
-
-                                addLogMessage(getCurrentCharacter().name() + " Scored " + hits + " hits");
-                                if (cur.canFriendlyFire()) {
-                                    int misses = stat.numDice - hitsMade;
-                                    List<ZCharacter> friendlyFireOptions = Utils.filter(board.getCharactersInZone(zoneIdx), object -> object != cur && object.canReceiveFriendlyFire());
-                                    for (int i = 0; i < misses && friendlyFireOptions.size() > 0; i++) {
-                                        // friendly fire!
-                                        if (friendlyFireOptions.size() > 1) {
-                                            // sort them in same way we would sort zombie attacks
-                                            Collections.sort(friendlyFireOptions, (o1, o2) -> {
-                                                int v0 = o1.getArmorRating(ZZombieType.Walker) - o1.woundBar;
-                                                int v1 = o2.getArmorRating(ZZombieType.Walker) - o2.woundBar;
-                                                return Integer.compare(v1, v0);
-                                            });
-                                        }
-                                        ZCharacter victim = friendlyFireOptions.get(0);
-                                        if (playerDefends(victim, ZZombieType.Walker)) {
-                                            addLogMessage(victim.name() + " defended thyself from friendly fire!");
-                                            onCharacterDefends(victim.name);
-                                        } else {
-                                            playerWounded(victim, stat.getAttackType(), stat.damagePerHit, "Friendly Fire!");
-                                            if (victim.isDead())
-                                                friendlyFireOptions.remove(0);
-                                        }
-                                    }
-                                }
-                            }
-                        }
-                        cur.performAction(actionType,this);
-=======
                     ZActionType at = weapon.type.rangedStats.getAttackType().getActionType();
                     if (performAttack(weapon, at, zoneIdx)) {
                         cur.performAction(at,this);
->>>>>>> 273fafbf
                         return true;
                     }
                 }
@@ -1601,19 +1392,15 @@
                     ZEquipment equip = searchables.removeLast();
                     if (equip.getType() == ZItemType.AAHHHH) {
                         addLogMessage("Aaaahhhh!!!");
-                        onAhhhhhh(cur.name);
+                        onAhhhhhh(cur.getPlayerName());
                         // spawn zombie right here right now
                         //spawnZombies(1, ZZombieType.Walker, cur.occupiedZone);
                         spawnZombies(cur.occupiedZone);
                         putBackInSearchables(equip);
                     } else {
-                        onEquipmentFound(cur.name, equip);
+                        onEquipmentFound(cur.getPlayerName(), equip);
                         quest.onEquipmentFound(this, equip);
-<<<<<<< HEAD
-                        pushState(ZState.PLAYER_STAGE_CHOOSE_KEEP_EQUIPMENT, cur.name, equip);
-=======
-                        stateStack.push(new State(ZState.PLAYER_STAGE_CHOOSE_KEEP_EQUIPMENT, cur.getPlayerName(), equip));
->>>>>>> 273fafbf
+                        pushState(ZState.PLAYER_STAGE_CHOOSE_KEEP_EQUIPMENT, cur.getPlayerName(), equip);
                         //user.showMessage(cur.name() + " Found a " + equip);
                         //cur.equip(equip);
                     }
@@ -1825,42 +1612,20 @@
         if (move.list.size() == 1) {
             zone = (Integer)move.list.get(0);
         } else {
-            zone = getCurrentUser().chooseZoneForBloodlust(cur.name, move.list);
+            zone = getCurrentUser().chooseZoneForBloodlust(cur.getPlayerName(), move.list);
         }
         if (zone != null) {
             ZWeapon weapon = null;
             if (move.equipment != null) {
                 weapon = (ZWeapon)move.equipment;
             } else if (weapons.size() > 1) {
-<<<<<<< HEAD
-                slot = getCurrentUser().chooseWeaponSlot(cur.name, weapons);
-=======
-                weapon = getCurrentUser().chooseWeaponSlot(this, cur, weapons);
->>>>>>> 273fafbf
+                weapon = getCurrentUser().chooseWeaponSlot(cur.getPlayerName(), weapons);
             } else if (weapons.size() == 1) {
                 weapon = weapons.get(0);
             }
-<<<<<<< HEAD
-            if (slot != null) {
+            if (weapon != null) {
                 if (action == null) {
-                    action = slot.type.actionType;
-=======
-            if (weapon != null) {
-                if (move.type == ZMoveType.BLOODLUST_RANGED) {
-                    switch (weapon.type.rangedStats.getAttackType()) {
-                        case RANGED_BOLTS:
-                            action = ZActionType.BOLTS;
-                            break;
-                        case RANGED_ARROWS:
-                            action = ZActionType.ARROWS;
-                            break;
-                        case RANGED_THROW:
-                            action = ZActionType.ARROWS;
-                            break;
-                        default:
-                            Utils.unhandledCase(weapon.type.rangedStats.getAttackType());
-                    }
->>>>>>> 273fafbf
+                    action = weapon.type.actionType;
                 }
                 cur.addExtraAction();
                 moveActor(cur, zone, cur.getMoveSpeed()/2, ZActionType.MOVE);
@@ -1951,22 +1716,10 @@
         ZCharacter cur = getCurrentCharacter().getCharacter();
         switch (actionType) {
             case MELEE: {
-<<<<<<< HEAD
-                ZWeaponStat stat = cur.getWeaponStat(weapon, ZActionType.MELEE, this, cur.getOccupiedZone());
-                List<ZZombie> zombies = board.getZombiesInZone(cur.occupiedZone);
-                if (zombies.size() > 1)
-                    Collections.sort(zombies, (o1, o2) -> Integer.compare(o2.type.minDamageToDestroy, o1.type.minDamageToDestroy));
-                while (zombies.size() > 0 && zombies.get(0).type.minDamageToDestroy > stat.damagePerHit) {
-                    zombies.remove(0);
-                }
-                int hits = resolveHits(cur, zombies.size(), ZActionType.MELEE, stat.numDice, stat.dieRollToHit, zombies.size() / 2 - 1, zombies.size() / 2 + 1);
-                onAttack(cur.name, weapon, ZActionType.MELEE, stat.numDice, hits, cur.getOccupiedZone());
-=======
                 ZWeaponStat stat = cur.getWeaponStat(weapon, actionType, this, cur.getOccupiedZone());
                 List<ZZombie> zombies = filterZombiesForMelee(board.getZombiesInZone(cur.occupiedZone), stat.damagePerHit);
                 int hits = resolveHits(cur, zombies.size(), actionType, stat.numDice, stat.dieRollToHit, zombies.size() / 2 - 1, zombies.size() / 2 + 1);
-                onAttack(cur, weapon, actionType, stat.numDice, hits, cur.getOccupiedZone());
->>>>>>> 273fafbf
+                onAttack(cur.getPlayerName(), weapon, actionType, stat.numDice, hits, cur.getOccupiedZone());
 
                 for (int i = 0; i < hits && zombies.size() > 0; i++) {
                     ZZombie z = zombies.remove(0);
@@ -1979,36 +1732,15 @@
                 if (weapon.isAttackNoisy()) {
                     addNoise(cur.occupiedZone, 1);
                 }
-<<<<<<< HEAD
                 addLogMessage(getCurrentCharacter().name() + " Scored " + hits + " hits");
                 if (hits > 0)
                     checkForHitAndRun(cur);
-
-                break;
-=======
-                user.showMessage(getCurrentCharacter().name() + " Scored " + hits + " hits");
                 return true;
->>>>>>> 273fafbf
             }
             case MAGIC:
             case ARROWS:
             case BOLTS: {
 
-<<<<<<< HEAD
-                ZWeaponStat stat = cur.getWeaponStat(weapon, actionType, this, -1);
-                List<Integer> zones = new ArrayList<>();
-                for (int range = stat.minRange; range <=stat.maxRange; range++) {
-                    zones.addAll(board.getAccessableZones(cur.occupiedZone, range, actionType));
-                }
-                if (zones.size() > 0) {
-                    Integer zoneIdx = user.chooseZoneForAttack(cur.name, zones);
-                    if (zoneIdx != null) {
-                        stat = cur.getWeaponStat(weapon, actionType, this, zoneIdx);
-                        // process a ranged attack
-                        if (!weapon.isLoaded()) {
-                            addLogMessage("CLICK! Weapon not loaded!");
-                            onWeaponGoesClick(cur.name, weapon);
-=======
                 if (zoneIdx == null) {
                     ZWeaponStat stat = cur.getWeaponStat(weapon, actionType, this, -1);
                     List<Integer> zones = board.getAccessableZones(cur.occupiedZone, stat.minRange, stat.maxRange, actionType);
@@ -2020,14 +1752,13 @@
                     ZWeaponStat stat = cur.getWeaponStat(weapon, actionType, this, zoneIdx);
                     // process a ranged attack
                     if (!weapon.isLoaded()) {
-                        getCurrentUser().showMessage("CLICK! Weapon not loaded!");
-                        onWeaponGoesClick(cur, weapon);
+                        addLogMessage("CLICK! Weapon not loaded!");
+                        onWeaponGoesClick(cur.getPlayerName(), weapon);
                     } else {
                         weapon.fireWeapon(this, cur, stat);
                         ZZone zone = board.getZone(zoneIdx);
                         if (weapon.getType().isFire() && zone.isDragonBile()) {
                             performDragonBile(cur, zone);
->>>>>>> 273fafbf
                         } else {
                             List<ZZombie> zombies = board.getZombiesInZone(zoneIdx);
                             switch (actionType) {
@@ -2042,48 +1773,9 @@
                                     zombies = filterZombiesForRanged(zombies, stat.damagePerHit);
                             }
 
-<<<<<<< HEAD
-                                int hits = resolveHits(cur, zombies.size(), actionType, stat.numDice, stat.dieRollToHit, zombies.size() / 2 - 1, zombies.size() / 2 + 1);
-                                onAttack(cur.name, weapon, actionType, stat.numDice, hits, zoneIdx);
-                                for (int i = 0; i < hits && zombies.size() > 0; i++) {
-                                    ZZombie zombie = zombies.remove(0);
-                                    if (zombie.type.minDamageToDestroy <= stat.damagePerHit) {
-                                        addExperience(cur, zombie.type.expProvided);
-                                        destroyZombie(zombie, stat.attackType, cur);
-                                    }
-                                }
-
-                                int misses = stat.numDice - hits;
-                                if (cur.canFriendlyFire()) {
-                                    List<ZCharacter> friendlyFireOptions = Utils.filter(board.getCharactersInZone(zoneIdx), object -> object != cur && object.canReceiveFriendlyFire());
-                                    for (int i = 0; i < misses && friendlyFireOptions.size() > 0; i++) {
-                                        // friendy fire!
-                                        if (friendlyFireOptions.size() > 1) {
-                                            // sort them in same way we would sort zombie attacks
-                                            Collections.sort(friendlyFireOptions, (o1, o2) -> {
-                                                int v0 = o1.getArmorRating(ZZombieType.Walker) - o1.woundBar;
-                                                int v1 = o2.getArmorRating(ZZombieType.Walker) - o2.woundBar;
-                                                return Integer.compare(v1, v0);
-                                            });
-                                        }
-                                        ZCharacter victim = friendlyFireOptions.get(0);
-                                        if (playerDefends(victim, ZZombieType.Walker)) {
-                                            addLogMessage(victim.name() + " defended thyself from friendly fire!");
-                                        } else {
-                                            playerWounded(victim, stat.getAttackType(), stat.damagePerHit, "Friendly Fire!");
-                                            if (victim.isDead())
-                                                friendlyFireOptions.remove(0);
-                                        }
-                                    }
-                                }
-                                addLogMessage(getCurrentCharacter().name() + " Scored " + hits + " hits");
-                                if (hits > 0)
-                                    checkForHitAndRun(cur);
-
-=======
                             int hits = resolveHits(cur, zombies.size(), actionType, stat.numDice, stat.dieRollToHit, zombies.size() / 2 - 1, zombies.size() / 2 + 1);
                             int hitsMade = 0;
-                            onAttack(cur, weapon, actionType, stat.numDice, hits, zoneIdx);
+                            onAttack(cur.getPlayerName(), weapon, actionType, stat.numDice, hits, zoneIdx);
                             for (int i = 0; i < hits && zombies.size() > 0; i++) {
                                 ZZombie zombie = zombies.remove(0);
                                 if (zombie.type.minDamageToDestroy <= stat.damagePerHit) {
@@ -2094,10 +1786,9 @@
                                     weapon.onEnemyDestroyed(this, cur, zombie);
                                 }
                             }
-                            user.showMessage(getCurrentCharacter().name() + " Scored " + hits + " hits");
                             if (cur.canFriendlyFire()) {
                                 int misses = stat.numDice - hitsMade;
-                                List<ZCharacter> friendlyFireOptions = Utils.filter(board.getCharactersInZone(zoneIdx), object -> object != cur);
+                                List<ZCharacter> friendlyFireOptions = Utils.filter(board.getCharactersInZone(zoneIdx), object -> object != cur && object.canReceiveFriendlyFire());
                                 for (int i = 0; i < misses && friendlyFireOptions.size() > 0; i++) {
                                     if (friendlyFireOptions.size() > 1) {
                                         // sort them in same way we would sort zombie attacks
@@ -2106,7 +1797,7 @@
                                     // friendy fire!
                                     ZCharacter victim = friendlyFireOptions.get(0);
                                     if (playerDefends(victim, ZZombieType.Walker)) {
-                                        getCurrentUser().showMessage(victim.name() + " defended thyself from friendly fire!");
+                                        addLogMessage(victim.name() + " defended thyself from friendly fire!");
                                         onCharacterDefends(victim);
                                     } else {
                                         playerWounded(victim, stat.getAttackType(), stat.damagePerHit, "Friendly Fire!");
@@ -2114,8 +1805,10 @@
                                             friendlyFireOptions.remove(0);
                                     }
                                 }
->>>>>>> 273fafbf
                             }
+                            addLogMessage(getCurrentCharacter().name() + " Scored " + hits + " hits");
+                            if (hits > 0)
+                                checkForHitAndRun(cur);
                             return true;
                         }
                     }
@@ -2190,16 +1883,11 @@
     public ZSkillLevel getHighestSkillLevel() {
         ZSkillLevel best = null;
         for (ZUser u : users) {
-<<<<<<< HEAD
             for (ZPlayerName c : u.getCharacters()) {
-                highestSkill = Math.max(highestSkill, c.character.getSkillLevel().ordinal());
-=======
-            for (ZPlayerName c : u.characters) {
                 ZSkillLevel lvl = c.character.getSkillLevel();
                 if (best == null || best.compareTo(lvl) > 0) {
                     best = lvl;
                 }
->>>>>>> 273fafbf
             }
         }
         return best;
@@ -2209,39 +1897,23 @@
         if (pts <= 0)
             return;
         ZSkillLevel sl = c.getSkillLevel();
-<<<<<<< HEAD
-        c.dangerBar += pts;
-        onCharacterGainedExperience(c.name, pts);
-        // make so a user can level up multiple times in a single levelup
-        // need to push state in reverse order so that the lowest new level choices are first
-        while (sl != c.getSkillLevel()) {
-            addLogMessage(c.name() + " has gained the " + c.getSkillLevel() + " skill level");
-            sl = Utils.incrementValue(sl, ZSkillLevel.values());
-            pushState(ZState.PLAYER_STAGE_CHOOSE_NEW_SKILL, c.name, null, sl);
-=======
         c.addExperience(pts);
-        onCharacterGainedExperience(c, pts);
+        onCharacterGainedExperience(c.getPlayerName(), pts);
         // make so a user can level up multiple times in a single level up
         // need to push state in reverse order so that the lowest new level choices are first
         List<State> states = new ArrayList<>();
         while (!sl.equals(c.getSkillLevel())) {
             sl = sl.nextLevel();
-            getCurrentUser().showMessage(c.name() + " has gained the " + sl.toString() + " skill level");
-            states.add(new State(ZState.PLAYER_STAGE_CHOOSE_NEW_SKILL, getCurrentCharacter().getPlayerName(), sl));
->>>>>>> 273fafbf
+            addLogMessage(c.name() + " has gained the " + sl.toString() + " skill level");
+            states.add(new State(ZState.PLAYER_STAGE_CHOOSE_NEW_SKILL, c.getPlayerName(), sl));
         }
         Collections.reverse(states);
         for (State s: states)
-            stateStack.push(s);
-    }
-
-<<<<<<< HEAD
+            pushState(s);
+    }
+
     protected void onCharacterGainedExperience(ZPlayerName c, int points) {
         log.info("%s gained %d experence!", c, points);
-=======
-    protected void onCharacterGainedExperience(ZCharacter c, int points) {
-        log.info("%s gained %d experence!", c.getPlayerName(), points);
->>>>>>> 273fafbf
     }
 
     Integer [] rollDiceWithRerollOption(int numDice, int dieNumToHit, int minHitsForAutoReroll, int maxHitsForAutoNoReroll) {
@@ -2293,13 +1965,10 @@
         for (int i = 0; i< num; i++) {
             dice[i+ dice.length-num] = result[i];
         }
-<<<<<<< HEAD
         //showMessage("Rolled a " + dieStr);//new Table().addRow(result).toString());
-=======
         log.info("Rolled a " + dieStrEnd);
         log.info("Rolled a " + dieStrMid);
         log.info("Rolled a " + dieStrEnd);
->>>>>>> 273fafbf
         onRollDice(result);
         return result;
     }
@@ -2310,14 +1979,10 @@
 
     private void destroyZombie(ZZombie zombie, ZAttackType deathType, ZCharacter killer, ZWeapon weapon) {
         killer.onKilledZombie(zombie);
-        onZombieDestroyed(killer.name, deathType, zombie);
+        onZombieDestroyed(killer.getPlayerName(), deathType, zombie);
         board.removeActor(zombie);
         if (zombie.getType() == ZZombieType.Necromancer) {
-<<<<<<< HEAD
-            pushState(ZState.PLAYER_STAGE_CHOOSE_ZONE_TO_REMOVE_SPAWN, killer.name);
-=======
-            stateStack.push(new State(ZState.PLAYER_STAGE_CHOOSE_ZONE_TO_REMOVE_SPAWN, killer.getPlayerName()));
->>>>>>> 273fafbf
+            pushState(ZState.PLAYER_STAGE_CHOOSE_ZONE_TO_REMOVE_SPAWN, killer.getPlayerName());
         }
     }
 
@@ -2355,23 +2020,12 @@
         onDoubleSpawn(spawnMultiplier);
     }
 
-<<<<<<< HEAD
-    private void extraActivation() {
-
-    }
-
-    private void extraActivation(ZZombieType name) {
-        addLogMessage("Extra Activation for " + name);
-        for (ZZombie z : Utils.filter(board.getAllZombies(), object -> object.type == name)) {
-            z.addExtraAction();
-=======
     private void extraActivation(ZZombieCategory category) {
         onExtraActivation(category);
         getCurrentUser().showMessage("EXTRA ACTIVATION!");
         for (ZZombie z : board.getAllZombies()) {
             if (z.type.category == category)
                 z.addExtraAction();
->>>>>>> 273fafbf
         }
     }
 
@@ -2417,11 +2071,7 @@
         return stateStack.peek().player;
     }
 
-<<<<<<< HEAD
-    protected void moveActor(ZActor actor, int toZone, long speed) {
-=======
     private void moveActor(ZActor actor, int toZone, long speed, ZActionType actionType) {
->>>>>>> 273fafbf
         int fromZone = actor.getOccupiedZone();
         Grid.Pos fromPos = actor.getOccupiedCell();
         GRectangle fromRect = actor.getRect(board);
@@ -2438,7 +2088,6 @@
         doMove(actor, fromZone, fromPos, fromRect, actor.getMoveSpeed(), ZActionType.MOVE);
     }
 
-<<<<<<< HEAD
     public void moveActorInDirectionDebug(ZActor actor, ZDir dir) {
         int fromZone = actor.getOccupiedZone();
         Grid.Pos fromPos = actor.getOccupiedCell();
@@ -2448,10 +2097,7 @@
         //doMove(actor, fromZone, fromPos, fromRect, actor.getMoveSpeed());
     }
 
-    private void doMove(ZActor actor, int fromZone, Grid.Pos fromPos, GRectangle fromRect, long speed) {
-=======
     private void doMove(ZActor actor, int fromZone, Grid.Pos fromPos, GRectangle fromRect, long speed, ZActionType actionType) {
->>>>>>> 273fafbf
         int toZone = actor.getOccupiedZone();
         Grid.Pos toPos = actor.getOccupiedCell();
         GRectangle toRect = actor.getRect(board);
@@ -2547,13 +2193,8 @@
 
     public Table getGameSummaryTable() {
         Table summary = new Table("PLAYER", "KILLS", "STATUS", "EXP", "LEVEL").setNoBorder();
-<<<<<<< HEAD
         for (ZCharacter c : board.getAllCharacters()) {
-            summary.addRow(c.name, c.getKillsTable(), c.isDead() ? "KIA" : "Alive", c.dangerBar, c.getSkillLevel());
-=======
-        for (ZCharacter c : getAllCharacters()) {
             summary.addRow(c.getPlayerName(), c.getKillsTable(), c.isDead() ? "KIA" : "Alive", c.getDangerBar(), c.getSkillLevel());
->>>>>>> 273fafbf
         }
         String gameStatus;
         switch (gameOverStatus) {
@@ -2604,7 +2245,7 @@
         Utils.assertTrue(board.getDoor(door) != ZWallFlag.LOCKED);
         board.setDoor(door, ZWallFlag.LOCKED);
     }
-    
+
     public void addLogMessage(String msg) {
         log.info(msg);
     }
