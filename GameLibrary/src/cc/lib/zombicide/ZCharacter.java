package cc.lib.zombicide;

import java.io.BufferedReader;
import java.util.ArrayList;
import java.util.Arrays;
import java.util.Collections;
import java.util.Comparator;
import java.util.List;

import cc.lib.game.AGraphics;
import cc.lib.game.GColor;
import cc.lib.game.GDimension;
import cc.lib.game.GRectangle;
import cc.lib.game.Utils;
import cc.lib.logger.Logger;
import cc.lib.logger.LoggerFactory;
import cc.lib.ui.IButton;
import cc.lib.utils.Table;

public final class ZCharacter extends ZActor<ZPlayerName> implements Table.Model, IButton {

    static final Logger log = LoggerFactory.getLogger(ZCharacter.class);

    static {
        addAllFields(ZCharacter.class);
    }

    public final static int MAX_BACKPACK_SIZE = 5;
    public final static int MAX_WOUNDS = 4;
    public final static int MOVE_SPEED_MILIS = 750;

<<<<<<< HEAD
    ZPlayerName name;
    int woundBar;
    int dangerBar;
    private List<ZActionType> actionsDoneThisTurn = new ArrayList<>();
    private final List<ZSkill> allSkills = new ArrayList<>();
    private final List<ZSkill> availableSkills = new ArrayList<>(); // consider sync list (need support in Reflector)
=======
    private final ZPlayerName name;
    private int woundBar;
    private int dangerBar;
    private boolean inventoryThisTurn =false;
    private List<ZActionType> actionsDoneThisTurn = new ArrayList<>();
    private final List<ZSkill> allSkills = new ArrayList<>();
    private final List<ZSkill> availableSkills = new ArrayList<>();
    private final List<ZSkill> skillsRemaining[] = new List[ZSkillLevel.NUM_LEVELS];
>>>>>>> 273fafbf

    private final List<ZEquipment> backpack = new ArrayList<>();
    private ZEquipment leftHand, rightHand, body;
    private int [] kills = new int[ZZombieType.values().length];
    private boolean fallen = false;
<<<<<<< HEAD
    private boolean forceInvisible = false;
    GColor color = GColor.WHITE;
=======
    private int zonesMoved = 0;
>>>>>>> 273fafbf

    synchronized void clear() {
        Arrays.fill(kills, 0);
        leftHand = rightHand = body = null;
        backpack.clear();
        allSkills.clear();
        availableSkills.clear();
        dangerBar=0;
        woundBar=0;
    }

    ZCharacter(ZPlayerName name) {
        super(-1);
        this.name = name;
    }

    public ZCharacter() {
        this(null);
    }

    @Override
    public int getImageId() {
        return name.imageId;
    }

    @Override
    public int getOutlineImageId() {
        return name.outlineImageId;
    }

    @Override
    public GDimension getDimension() {
        return name.imageDim;
    }

    public GColor getColor() {
        return color;
    }

    public void setColor(GColor color) {
        this.color = color;
    }

    public void addExp(int exp) {
        dangerBar += exp;
    }

    public int getExp() {
        return dangerBar;
    }

    @Override
    void onBeginRound() {
        actionsDoneThisTurn.clear();
        availableSkills.clear();
        availableSkills.addAll(allSkills);
<<<<<<< HEAD
=======
        inventoryThisTurn = false;
        zonesMoved = 0;
>>>>>>> 273fafbf
        super.onBeginRound();
    }

    @Override
    protected synchronized void deserialize(BufferedReader in, boolean keepInstances) throws Exception {
        super.deserialize(in, keepInstances);
        name.character = this;
    }

    @Override
    public int getMaxCharsPerLine() {
        return 256;
    }

    Table getKillsTable() {
        Table tab = new Table(this).setNoBorder().setPadding(0);
        boolean added = false;
        for (ZZombieType nm : ZZombieType.values()) {
            if (kills[nm.ordinal()] > 0) {
                tab.addRow(nm + " x " + kills[nm.ordinal()]);
                added = true;
            }
        }
        if (!added) {
            tab.addRow("None");
        }
        return tab;
    }

    @Override
    public ZPlayerName getType() {
        return name;
    }

    @Override
    public String name() {
        return name.getLabel();
    }

    void onKilledZombie(ZZombie zombie) {
        kills[zombie.type.ordinal()]++;
    }

    @Override
<<<<<<< HEAD
    protected boolean performAction(ZActionType action, ZGame game) {
        for (ZSkill skill : availableSkills) {
            if (skill.modifyActionsRemaining(this, action, game)) {
                game.addLogMessage(name() + " used " + skill.getLabel());
                availableSkills.remove(skill);
                return true;
=======
    protected synchronized boolean performAction(ZActionType action, ZGame game) {
        if (action == ZActionType.MOVE) {
            zonesMoved++;
        }
        for (ZSkill skill : availableSkills) {
            switch (skill.modifyActionsRemaining(this, action, game)) {
                case 1:
                    availableSkills.remove(skill);
                case -1:
                    game.getCurrentUser().showMessage(name() + " used " + skill.getLabel() + " for a free action");
                    return true;
>>>>>>> 273fafbf
            }
        }
        switch (action) {
            case INVENTORY:
            case CONSUME:
                if (!availableSkills.contains(ZSkill.Inventory))
                    availableSkills.add(ZSkill.Inventory);
                break;
        }
        if (action.oncePerTurn()) {
            actionsDoneThisTurn.add(action);
        }
        if (isInvisible() && action.breaksInvisibility()) {
            availableSkills.remove(ZSkill.Invisible);
        }
        return super.performAction(action, game);
    }

    boolean tryOpenDoor(ZGame game) {
        List<ZWeapon> weapons = getWeapons();
        // order the weapons so that the best choice for door is in the front
        Collections.sort(weapons, new Comparator<ZWeapon>() {
            @Override
            public int compare(ZWeapon o1, ZWeapon o2) {
                // first order by % to open
                int v1 = o1.getOpenDoorValue();
                int v2 = o2.getOpenDoorValue();
                return Integer.compare(v2, v1);
            }
        });
        for (ZWeapon w : weapons) {
            if (w.isOpenDoorCapable()) {
                if (w.type.openDoorsIsNoisy)
                    game.addNoise(occupiedZone, 1);
                if (w.type.meleeStats.dieRollToOpenDoor>1) {
                    Integer [] die = game.rollDice(1);
                    if (die[0] < w.type.meleeStats.dieRollToOpenDoor) {
                        game.addLogMessage(name() + " Failed to open the door with their " + w);
                        return false;
                    }
                }
                game.addLogMessage(name() + " Used their " + w + " to break open the door");
                return true;
            }
        }
        return false;
    }

    @Override
    protected int getActionsPerTurn() {
        int actions = 3;
        for (ZSkill s : availableSkills) {
            if (s == ZSkill.Plus1_Action) // TODO: consider implementing modifyActionsRemaining for Plus1_Action
                actions++;
        }
        return actions;
    }

    public boolean canUnjamDoor() {
        for (ZWeapon w : getWeapons()) {
            if (w.isOpenDoorCapable())
                return true;
        }
        return false;
    }

    /**
     *
     * @return
     */
    public List<ZWeapon> getWeapons() {
        return (List)Utils.filterItems(object -> object instanceof ZWeapon, leftHand, rightHand, body);
    }

    /**
     * Return any armor and / or shileds player has
     * @return
     */
    public List<ZArmor> getArmor() {
        return (List)Utils.filterItems(object -> object instanceof ZArmor, leftHand, rightHand, body);
    }

    public List<ZSpell> getSpells() {
        List<ZSpell> spells = (List)Utils.filterItems(object -> object instanceof ZSpell, leftHand, rightHand, body);
        if (availableSkills.contains(ZSkill.Spellbook)) {
            spells.addAll((List)Utils.filter(new ArrayList<>(backpack), object -> object.isEnchantment()));
        }
        return spells;
    }

    /**
     *
     * @return
     */
    public boolean isDualWielding() {
        if (leftHand == null || rightHand == null)
            return false;
        if (!leftHand.getType().equals(rightHand.getType()))
            return false;
        if (leftHand.isDualWieldCapable())
            return true;
        if (leftHand != null && leftHand instanceof ZWeapon) {
            for (ZSkill skill : this.availableSkills) {
                if (skill.canTwoHand((ZWeapon) leftHand))
                    return true;
            }
        }
        return false;
    }

    public boolean isDualWielding(ZWeapon weapon) {
        return canDualWield(weapon)
                && leftHand != null && leftHand.getType().equals(weapon.getType())
                && rightHand != null && rightHand.getType().equals(weapon.getType());
    }

    public boolean canDualWield(ZWeapon weapon) {
        if (weapon.isDualWieldCapable())
            return true;
        for (ZSkill skill : availableSkills) {
            if (skill.canTwoHand(weapon))
                return true;
        }
        return false;
    }

    public int getNumBackpackItems() {
        return backpack.size();
    }

    public ZEquipment getBackpackItem(int index) {
        return backpack.get(index);
    }

    public List<ZEquipment> getBackpack() {
        return Collections.unmodifiableList(backpack);
    }

    public ZEquipSlot getEmptyEquipSlotFor(ZEquipment e) {
        if (body == null && canEquipBody(e)) {
            return ZEquipSlot.BODY;
        }
        switch (e.getSlotType()) {
            case HAND:
                if (leftHand == null) {
                    return ZEquipSlot.LEFT_HAND;
                }
                if (rightHand == null) {
                    return ZEquipSlot.RIGHT_HAND;
                }
                break;
            case BODY:
                if (body == null) {
                    return ZEquipSlot.BODY;
                }
                break;
        }
        Utils.assertTrue(!isBackpackFull());
        return ZEquipSlot.BACKPACK;
    }

    public ZEquipSlot getEmptyEquipSlotForOrNull(ZEquipment e) {
        if (body == null && canEquipBody(e)) {
            return ZEquipSlot.BODY;
        }
        switch (e.getSlotType()) {
            case HAND:
                if (leftHand == null) {
                    return ZEquipSlot.LEFT_HAND;
                }
                if (rightHand == null) {
                    return ZEquipSlot.RIGHT_HAND;
                }
                break;
            case BODY:
                if (body == null) {
                    return ZEquipSlot.BODY;
                }
                break;
        }
        if (isBackpackFull())
            return null;
        return ZEquipSlot.BACKPACK;
    }

    /**
     * If user can equip the item the result slot equipped too. null otherwise
     * @param e
     * @return
     */
    public ZEquipSlot tryEquip(ZEquipment e) {
        if (body == null && canEquipBody(e)) {
            body = e;
            e.slot = ZEquipSlot.BODY;
            return ZEquipSlot.BODY;
        }
        switch (e.getSlotType()) {
            case HAND:
                if (leftHand == null) {
                    leftHand = e;
                    return e.slot = ZEquipSlot.LEFT_HAND;
                }
                if (rightHand == null) {
                    rightHand = e;
                    return e.slot = ZEquipSlot.RIGHT_HAND;
                }
                break;
            case BODY:
                if (body == null) {
                    body = e;
                    return e.slot = ZEquipSlot.BODY;
                }
                break;
        }
        if (backpack.size() < MAX_BACKPACK_SIZE) {
            backpack.add(e);
            return e.slot = ZEquipSlot.BACKPACK;
        }
        return null;
    }

    public ZEquipment removeEquipment(Object type, ZEquipSlot slot) {
        ZEquipment removed = null;
        switch (slot) {
            case BODY:
                removed = body;
                body = null;
                break;
            case BACKPACK: {
                int idx = backpack.indexOf(type);
                Utils.assertTrue(idx >= 0);
                removed = backpack.remove(idx);
                break;
            }
            case LEFT_HAND:
                removed = leftHand;
                leftHand = null;
                break;
            case RIGHT_HAND:
                removed = rightHand;
                rightHand = null;
                break;
            default:
                Utils.assertTrue(false);
                return null;
        }
        removed.slot = null;
        return removed;
    }
    public ZEquipment attachEquipment(ZEquipment equipment) {
        return attachEquipment(equipment, getEmptyEquipSlotFor(equipment));
    }

    public ZEquipment attachEquipment(ZEquipment equipment, ZEquipSlot slot) {
        Utils.assertTrue(slot != null);
        equipment.slot = slot;
        ZEquipment prev = null;
        switch (slot) {
            case RIGHT_HAND:
                prev = rightHand;
                rightHand = equipment;
                break;
            case LEFT_HAND:
                prev = leftHand;
                leftHand = equipment;
                break;
            case BODY:
                prev = body;
                body = equipment;
                break;
            case BACKPACK:
                backpack.add(equipment);
                break;
        }
        return prev;
    }

    public ZSkillLevel getSkillLevel() {
        return ZSkillLevel.getLevel(dangerBar);
    }

    public synchronized Table getInfoTable(ZGame game) {

        /*

        Left Hand    |   Body    |    Right Hand    |    Stats    |     Skills
        -----------------------------------------------------------------------

        <left hand card? | <body card> | <right hand card> | <stats card> | <skills[0]>


         */

        Table info = new Table(this).setNoBorder().setPadding(0);

        if (isDualWielding()) {
            info.addColumn("HANDS(DW)", Arrays.asList(getSlotInfo(ZEquipSlot.LEFT_HAND, game)));
            info.addColumn(ZEquipSlot.BODY.getLabel(),Arrays.asList(getSlotInfo(ZEquipSlot.BODY, game)));
        } else {
            info.addColumn(ZEquipSlot.LEFT_HAND.getLabel(),Arrays.asList(getSlotInfo(ZEquipSlot.LEFT_HAND, game)));
            info.addColumn(ZEquipSlot.BODY.getLabel(),Arrays.asList(getSlotInfo(ZEquipSlot.BODY, game)));
            info.addColumn(ZEquipSlot.RIGHT_HAND.getLabel(),Arrays.asList(getSlotInfo(ZEquipSlot.RIGHT_HAND, game)));
        }

        Table slotInfo = getSlotInfo(ZEquipSlot.BACKPACK, game);
        info.addColumn(ZEquipSlot.BACKPACK.getLabel() + (isBackpackFull() ? " (full)" : ""), Arrays.asList(slotInfo));

        Table stats = new Table(this).setNoBorder().setPadding(0);
        String armorRating = "none";
        List<Integer> ratings = getArmorRatings(ZZombieType.Walker);
        if (ratings.size() > 0) {
            armorRating = "" + ratings.get(0) + "+";
            for (int i=1; i<ratings.size(); i++) {
                armorRating += "/" + ratings.get(i) + "+";
            }
        }
        stats.addRow("Moves", String.format("%d of %d", getActionsLeftThisTurn(), getActionsPerTurn()));
        stats.addRow("Wounds", String.format("%d of %d", woundBar, MAX_WOUNDS));
        stats.addRow("Armor Rolls", armorRating);
        ZSkillLevel sl = getSkillLevel();

        int ptsToNxt = sl.getPtsToNextLevel(dangerBar);
        stats.addRow("Skill", sl);
        stats.addRow("Exp", dangerBar);
        stats.addRow("Next level", ptsToNxt);
        stats.addRow("Dual\nWielding", isDualWielding());

        info.addColumn("Stats", Arrays.asList(stats));
        if (availableSkills.size() > 0) {
            Table skills = new Table(this).setNoBorder().addColumnNoHeader(Utils.toStringArray(availableSkills, true));
            info.addColumn("Skills", skills);
        }

        Table main = new Table(this).setNoBorder();
        if (isDead()) {
                main.addRow(String.format("%s (%s) Killed in Action",
                    name.getLabel(), name.characterClass));
        } else {
            main.addRow(String.format("%s (%s) Body:%s",
                    name.getLabel(), name.characterClass,
                    Arrays.toString(Utils.toStringArray(name.alternateBodySlots, true))
            ));

        }
        main.addRow(info);
        return main;
    }

    public boolean isBackpackFull() {
        return backpack.size() == MAX_BACKPACK_SIZE;
    }

    @Override
    public GDimension drawInfo(AGraphics g, ZGame game, float width, float height) {
        return getInfoTable(game).draw(g);
    }

    public boolean canTrade() {
        return getAllEquipment().size() > 0;
    }

    public boolean canSearch(ZZone zone) {
        if (actionsDoneThisTurn.contains(ZActionType.SEARCH))
            return false;
        if (availableSkills.contains(ZSkill.Scavenger))
            return true;
        return zone.isSearchable();
    }

    public List<ZEquipSlot> getEquipableSlots(ZEquipment equip) {
        List<ZEquipSlot> options = new ArrayList<>();
        boolean canEquip = !isBackpackFull();
        if (!canEquip) {
            for (ZEquipment e : backpack) {
                if (e == equip) {
                    canEquip = true;
                    break;
                }
            }
        }
        switch (equip.getSlotType()) {
            case BODY:
                if (body == null || canEquip)
                    options.add(ZEquipSlot.BODY);
                break;
            case HAND:
                if (leftHand == null || canEquip)
                    options.add(ZEquipSlot.LEFT_HAND);
                if (rightHand == null || canEquip)
                    options.add(ZEquipSlot.RIGHT_HAND);
                if (body == null || canEquip) {
                    if (canEquipBody(equip)) {
                        options.add(ZEquipSlot.BODY);
                    }
                }
                break;
            case BACKPACK:
                if (!isBackpackFull()) {
                    options.add(ZEquipSlot.BACKPACK);
                }
                break;
        }
        return options;
    }

    public boolean canEquipBody(ZEquipment equip) {
        return Utils.linearSearch(name.alternateBodySlots, equip.getType()) >= 0;
    }

    public List<ZWeapon> getMeleeWeapons() {
        List<ZWeapon> slots = new ArrayList<>();
        if (isDualWielding() && leftHand.isMelee()) {
            slots.add((ZWeapon)leftHand);
        } else {
            if (leftHand != null && leftHand.isMelee())
                slots.add((ZWeapon)leftHand);
            if (rightHand != null && rightHand.isMelee())
                slots.add((ZWeapon)rightHand);
        }
        if (body != null && body.isMelee())
            slots.add((ZWeapon)body);
        return slots;
    }

    public List<ZWeapon> getRangedWeapons() {
        List<ZWeapon> slots = new ArrayList<>();
        if (isDualWielding() && leftHand.isRanged() && isLoaded(leftHand)) {
            slots.add((ZWeapon)leftHand);
        } else {
            if (leftHand != null && leftHand.isRanged() && isLoaded(leftHand))
                slots.add((ZWeapon)leftHand);
            if (rightHand != null && rightHand.isRanged() && isLoaded(rightHand))
                slots.add((ZWeapon)rightHand);
        }
        if (body != null && body.isRanged() && isLoaded(body))
            slots.add((ZWeapon)body);
        return slots;
    }

    public List<ZWeapon> getMagicWeapons() {
        List<ZWeapon> slots = new ArrayList<>();
        if (isDualWielding() && leftHand.isMagic()) {
            slots.add((ZWeapon)leftHand);
        } else {
            if (leftHand != null && leftHand.isMagic())
                slots.add((ZWeapon)leftHand);
            if (rightHand != null && rightHand.isMagic())
                slots.add((ZWeapon)rightHand);
        }
        if (body != null && body.isMagic())
            slots.add((ZWeapon)body);
        if (availableSkills.contains(ZSkill.Spellbook)) {
            slots.addAll((List)Utils.filter(new ArrayList<>(backpack), object -> object.isMagic()));
        }
        return slots;
    }

    public List<ZItem> getThrowableItems() {
        List<ZItem> slots = new ArrayList<>();
        if (leftHand != null && leftHand.isThrowable())
            slots.add((ZItem)leftHand);
        if (rightHand != null && rightHand.isThrowable())
            slots.add((ZItem)rightHand);
        if (body != null && body.isThrowable())
            slots.add((ZItem)body);
        return slots;
    }


    public boolean canReload() {
        return false;
    }

    public boolean isLoaded(ZEquipment weapon) {
        return true;
    }

    public ZWeaponStat getWeaponStat(ZWeapon weapon, ZActionType attackType, ZGame game, int targetZone) {
        ZWeaponStat stat = null;
        switch (attackType) {
            case MELEE:
                if (!weapon.isMelee())
                    return null;
                stat = weapon.type.meleeStats.copy();
                if (weapon.getType() == ZWeaponType.DAGGER) {
                    // if another melee weapon equipped then +1 die
                    if (Utils.filter(getWeapons(), new Utils.Filter<ZWeapon>() {
                        @Override
                        public boolean keep(ZWeapon object) {
                            return object.isMelee();
                        }
                    }).size() > 1) {
                        stat.numDice++;
                    }
                }
                break;
            case ARROWS:
                if (!weapon.isRanged())
                    return null;
<<<<<<< HEAD
                if (weapon.type.getActionType() != ZActionType.ARROWS)
=======
                if (weapon.type.rangedStats.getAttackType() != ZAttackType.RANGED_ARROWS)
>>>>>>> 273fafbf
                    return null;
                stat = weapon.type.rangedStats.copy();
                break;
            case BOLTS:
                if (!weapon.isRanged())
                    return null;
<<<<<<< HEAD
                if (weapon.type.getActionType() != ZActionType.BOLTS)
=======
                if (weapon.type.rangedStats.getAttackType() != ZAttackType.RANGED_BOLTS)
>>>>>>> 273fafbf
                    return null;
                stat = weapon.type.rangedStats.copy();
                break;
            case MAGIC:
                if (!weapon.isMagic())
                    return null;
                stat = weapon.type.magicStats.copy();
                break;
            default:
                return null;
        }
        for (ZSkill skill : availableSkills) {
            skill.modifyStat(stat, attackType, this, game, targetZone);
        }
        if (weapon.slot != ZEquipSlot.BODY && isDualWielding(weapon)) {
            stat.numDice*=2;
        }
        return stat;
    }

    public <T extends ZEquipment> T getSlot(ZEquipSlot slot) {
        switch (slot) {
            case BODY:
                return (T)body;
            case RIGHT_HAND:
                return (T)rightHand;
            case LEFT_HAND:
                return (T)leftHand;
        }
        return null;
    }

    public List<Integer> getArmorRatings(ZZombieType type) {
        List<Integer> ratings = new ArrayList<>();
        int skillRating = 0;
        for (ZSkill skill : availableSkills) {
            skillRating = Math.max(skillRating, skill.getArmorRating(type));
        }
        for (ZEquipSlot slot : ZEquipSlot.wearableValues()) {
            ZEquipment e = getSlot(slot);
            if (e != null && e.isArmor()) {
                ZArmor armor = getSlot(slot);
                int rating = armor.getRating(type);
                if (rating > 0) {
                    if (armor.getType().shield) {
                        ratings.add(rating);
                    } else {
                        if (skillRating > 0)
                            rating -= 1;
                        ratings.add(rating);
                        skillRating = 0;
                    }
                }
            }
        }
        if (skillRating > 0) {
            ratings.add(skillRating);
        }
        return ratings;
    }

    /**
     *
     * @param type
     * @return
     */
    public int getArmorRating(ZZombieType type) {
        int rating = 0;
        for (int i : getArmorRatings(type)) {
            rating +=i;
        }
        return rating;
    }

    /**
     *
     * @return
     */
    public final boolean isDead() {
        return woundBar >= MAX_WOUNDS;
    }

    /**
     *
     * @return
     */
    @Override
    public final boolean isAlive() {
        return woundBar < MAX_WOUNDS;
    }

    @Override
    public int getNoise() {
        return isInvisible() ? 0 : 1;
    }

    @Override
    public boolean isInvisible() {
        return forceInvisible || availableSkills.contains(ZSkill.Invisible);
    }

    public void setInvisible(boolean enable) {
        forceInvisible = enable;
    }

    Table getSlotInfo(ZEquipSlot slot, ZGame game) {
        switch (slot) {
            case RIGHT_HAND:
                if (rightHand == null)
                    return null;
                return rightHand.getCardInfo(this, game);
            case LEFT_HAND:
                if (leftHand == null)
                    return null;
                return leftHand.getCardInfo(this, game);
            case BODY:
                if (body == null) {
                    return null;
                }
                return body.getCardInfo(this, game);
            case BACKPACK: {
                if (backpack.size() == 0)
                    return null;
                Table table = new Table().setNoBorder();
                for (ZEquipment e : backpack) {
                    table.addRow(e);
                }
                return table;
            }
        }
        return null;
    }

    public List<ZEquipment> getAllEquipment() {
        List<ZEquipment> all = Utils.filterItems(object -> true, leftHand, body, rightHand);
        all.addAll(backpack);
        return all;
    }

    public void removeEquipment(ZEquipment equip) {
        switch (equip.slot) {
            case BACKPACK:
                boolean success = backpack.remove(equip);
                Utils.assertTrue(success);
                break;
            case LEFT_HAND:
                Utils.assertTrue(leftHand == equip);
                leftHand = null;
                break;
            case RIGHT_HAND:
                Utils.assertTrue(rightHand == equip);
                rightHand = null;
                break;
            case BODY:
                Utils.assertTrue(body == equip);
                body = null;
                break;
        }
        equip.slot = null;
    }

    /**
     * Return true if a equip type is in any of the users slots or backpack
     * @param type
     * @return
     */
    boolean isInPossession(ZEquipmentType type) {
        for (ZEquipment e : getAllEquipment()) {
            if (e.getType().equals(type))
                return true;
        }
        return false;
    }

    boolean isEquipped(ZEquipmentType type) {
        return Utils.filterItems((ZEquipment e) -> e.getType() == type, leftHand, rightHand, body).size() > 0;
    }

    boolean isRoll6Plus1Die(ZActionType type) {
        for (ZSkill skill : availableSkills) {
            if (skill.isRoll6Plus1(type))
                return true;
        }
        return false;
    }

    boolean canReroll(ZActionType action) {
        if (availableSkills.contains(ZSkill.Lucky))
            return true;

        switch (action) {
            case ARROWS:
                return isInPossession(ZItemType.PLENTY_OF_ARROWS);
            case BOLTS:
                return isInPossession(ZItemType.PLENTY_OF_BOLTS);
        }
        return false;
    }

    void onEndOfTurn(ZGame game) {
        for (ZSkill skill : availableSkills) {
            skill.onEndOfTurn(game, this);
        }
        availableSkills.clear();
        for (ZEquipment e : Arrays.asList(leftHand, rightHand, body)) {
            if (e != null) {
                e.onEndOfRound(game);
            }
        }
        availableSkills.addAll(allSkills);
    }

    @Override
    long getMoveSpeed() {
        return MOVE_SPEED_MILIS;
    }

    @Override
    int getPriority() {
        return 100;
    }

    public boolean canFriendlyFire() {
        for (ZSkill s : availableSkills) {
            if (s.avoidsInflictingFriendlyFire())
                return false;
        }
        return true;
    }

    public boolean canReceiveFriendlyFire() {
        for (ZSkill s : availableSkills) {
            if (s.avoidsReceivingFriendlyFire())
                return false;
        }
        return true;
    }

    @Override
    public void draw(AGraphics g) {
        if (fallen) {
            g.drawImage(ZIcon.GRAVESTONE.imageIds[0], getRect());
        } else {
            drawPedistal(g);
            super.draw(g);
        }
    }

    protected void drawPedistal(AGraphics g) {
        float hgt = 0.08f;
        GRectangle rect = getRect();
        if (color != null) {
            g.setColor(color.darkened(.5f));
            g.drawFilledRect(rect.x, rect.y + rect.h - hgt / 4, rect.w, hgt);
            g.drawFilledOval(rect.x, rect.y + rect.h + hgt / 4, rect.w, hgt);
            g.setColor(color);
            g.drawFilledOval(rect.x, rect.y + rect.h - hgt / 2, rect.w, hgt);
        }

    }

    public List<ZSkill> getAvailableSkills() {
        return Collections.unmodifiableList(availableSkills);
    }

    public boolean hasAvailableSkill(ZSkill skill) {
        return availableSkills.contains(skill);
    }

    public boolean hasSkill(ZSkill skill) {
        return allSkills.contains(skill);
    }

    public void addSkill(ZSkill skill) {
        allSkills.add(skill);
        availableSkills.add(skill);
    }

    public void addAvailableSkill(ZSkill skill) {
        availableSkills.add(skill);
    }

<<<<<<< HEAD
    public void removeAvailableSkill(ZSkill skill) {
        availableSkills.remove(skill);
    }

    public void initAllSkills(ZSkill ... skills) {
=======
    public synchronized void removeAvailableSkill(ZSkill skill) {
        boolean removed = availableSkills.remove(skill);
        Utils.assertTrue(removed);
    }

    synchronized void initAllSkills(ZSkill [][] skills) {
>>>>>>> 273fafbf
        allSkills.clear();
        for (int i=0; i<ZSkillLevel.NUM_LEVELS; i++) {
            skillsRemaining[i] = new ArrayList<>();
            skillsRemaining[i].addAll(Arrays.asList(skills[i]));
        }
        List<ZSkill> blueSkills = getRemainingSkillsForLevel(0);
        allSkills.addAll(blueSkills);
        blueSkills.clear();
    }

    public List<ZSkill> getRemainingSkillsForLevel(int level) {
        return skillsRemaining[level];
    }

    public void setFallen(boolean fallen) {
        this.fallen = fallen;
    }

    public ZPlayerName getPlayerName() {
        return name;
    }

<<<<<<< HEAD
=======
    public int getDangerBar() {
        return dangerBar;
    }

    public boolean heal(ZGame game, int amt) {
        if (woundBar > 0) {
            game.getCurrentUser().showMessage(name() + " has a wound healed.");
            woundBar = Math.max(0, woundBar - amt);
            return true;
        }
        return false;
    }

    public void wound(int amt) {
        woundBar += amt;
    }

    public int getKills(ZZombieType type) {
        return kills[type.ordinal()];
    }

    public int getWoundBar() {
        return woundBar;
    }

    public ZEquipment getLeftHand() {
        return leftHand;
    }

    public ZEquipment getRightHand() {
        return rightHand;
    }

    public ZEquipment getBody() {
        return body;
    }

    public void addExperience(int pts) {
        dangerBar += pts;
    }

    public int getZonesMoved() {
        return zonesMoved;
    }
>>>>>>> 273fafbf
}<|MERGE_RESOLUTION|>--- conflicted
+++ resolved
@@ -29,34 +29,21 @@
     public final static int MAX_WOUNDS = 4;
     public final static int MOVE_SPEED_MILIS = 750;
 
-<<<<<<< HEAD
-    ZPlayerName name;
-    int woundBar;
-    int dangerBar;
-    private List<ZActionType> actionsDoneThisTurn = new ArrayList<>();
-    private final List<ZSkill> allSkills = new ArrayList<>();
-    private final List<ZSkill> availableSkills = new ArrayList<>(); // consider sync list (need support in Reflector)
-=======
-    private final ZPlayerName name;
+    private ZPlayerName name;
     private int woundBar;
     private int dangerBar;
-    private boolean inventoryThisTurn =false;
     private List<ZActionType> actionsDoneThisTurn = new ArrayList<>();
     private final List<ZSkill> allSkills = new ArrayList<>();
     private final List<ZSkill> availableSkills = new ArrayList<>();
     private final List<ZSkill> skillsRemaining[] = new List[ZSkillLevel.NUM_LEVELS];
->>>>>>> 273fafbf
 
     private final List<ZEquipment> backpack = new ArrayList<>();
     private ZEquipment leftHand, rightHand, body;
     private int [] kills = new int[ZZombieType.values().length];
     private boolean fallen = false;
-<<<<<<< HEAD
     private boolean forceInvisible = false;
-    GColor color = GColor.WHITE;
-=======
+    private GColor color = GColor.WHITE;
     private int zonesMoved = 0;
->>>>>>> 273fafbf
 
     synchronized void clear() {
         Arrays.fill(kills, 0);
@@ -113,11 +100,7 @@
         actionsDoneThisTurn.clear();
         availableSkills.clear();
         availableSkills.addAll(allSkills);
-<<<<<<< HEAD
-=======
-        inventoryThisTurn = false;
         zonesMoved = 0;
->>>>>>> 273fafbf
         super.onBeginRound();
     }
 
@@ -162,15 +145,7 @@
     }
 
     @Override
-<<<<<<< HEAD
     protected boolean performAction(ZActionType action, ZGame game) {
-        for (ZSkill skill : availableSkills) {
-            if (skill.modifyActionsRemaining(this, action, game)) {
-                game.addLogMessage(name() + " used " + skill.getLabel());
-                availableSkills.remove(skill);
-                return true;
-=======
-    protected synchronized boolean performAction(ZActionType action, ZGame game) {
         if (action == ZActionType.MOVE) {
             zonesMoved++;
         }
@@ -179,9 +154,9 @@
                 case 1:
                     availableSkills.remove(skill);
                 case -1:
+                    game.addLogMessage(name() + " used " + skill.getLabel());
                     game.getCurrentUser().showMessage(name() + " used " + skill.getLabel() + " for a free action");
                     return true;
->>>>>>> 273fafbf
             }
         }
         switch (action) {
@@ -681,22 +656,14 @@
             case ARROWS:
                 if (!weapon.isRanged())
                     return null;
-<<<<<<< HEAD
                 if (weapon.type.getActionType() != ZActionType.ARROWS)
-=======
-                if (weapon.type.rangedStats.getAttackType() != ZAttackType.RANGED_ARROWS)
->>>>>>> 273fafbf
                     return null;
                 stat = weapon.type.rangedStats.copy();
                 break;
             case BOLTS:
                 if (!weapon.isRanged())
                     return null;
-<<<<<<< HEAD
                 if (weapon.type.getActionType() != ZActionType.BOLTS)
-=======
-                if (weapon.type.rangedStats.getAttackType() != ZAttackType.RANGED_BOLTS)
->>>>>>> 273fafbf
                     return null;
                 stat = weapon.type.rangedStats.copy();
                 break;
@@ -979,20 +946,11 @@
         availableSkills.add(skill);
     }
 
-<<<<<<< HEAD
     public void removeAvailableSkill(ZSkill skill) {
         availableSkills.remove(skill);
     }
 
-    public void initAllSkills(ZSkill ... skills) {
-=======
-    public synchronized void removeAvailableSkill(ZSkill skill) {
-        boolean removed = availableSkills.remove(skill);
-        Utils.assertTrue(removed);
-    }
-
-    synchronized void initAllSkills(ZSkill [][] skills) {
->>>>>>> 273fafbf
+    public void initAllSkills(ZSkill [][] skills) {
         allSkills.clear();
         for (int i=0; i<ZSkillLevel.NUM_LEVELS; i++) {
             skillsRemaining[i] = new ArrayList<>();
@@ -1015,8 +973,7 @@
         return name;
     }
 
-<<<<<<< HEAD
-=======
+
     public int getDangerBar() {
         return dangerBar;
     }
@@ -1061,5 +1018,4 @@
     public int getZonesMoved() {
         return zonesMoved;
     }
->>>>>>> 273fafbf
 }