--- conflicted
+++ resolved
@@ -152,7 +152,6 @@
         System.out.println(quoteMe(Utils.getPrettyString("00 001HELLO100 This is 10101010 test 0001")));
     }
 
-<<<<<<< HEAD
     public void testWrapString() {
 
         String [] str = {
@@ -167,8 +166,7 @@
 
 
     }
-}
-=======
+
     public void testRepeating() {
         int c = lengthOfLongestSubstring("abcabbcbb");
         assertEquals(3, c);
@@ -1342,4 +1340,3 @@
         return r;
     }
 }
->>>>>>> f0520809
