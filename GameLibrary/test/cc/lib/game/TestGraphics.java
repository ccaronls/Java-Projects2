--- conflicted
+++ resolved
@@ -251,11 +251,12 @@
     }
 
     @Override
-<<<<<<< HEAD
+    public void drawDashedLine(float x0, float y0, float x1, float y1, float thickness, float dashLength) {
+
+    }
+
+    @Override
     public void setTintFilter(GColor inColor, GColor outColor) {
-=======
-    public void drawDashedLine(float x0, float y0, float x1, float y1, float thickness, float dashLength) {
->>>>>>> 273fafbf
 
     }
 }