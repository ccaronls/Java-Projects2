--- conflicted
+++ resolved
@@ -167,6 +167,9 @@
                             } else {
                                 monopoly.stopGameThread();
                             }
+                            synchronized (monopoly) {
+                                monopoly.notify();
+                            }
                     }).show();
 
             });
@@ -593,39 +596,35 @@
         final CCNumberPicker npWinMoney = (CCNumberPicker)v.findViewById(R.id.npWinMoney);
         final CCNumberPicker npTaxScale = (CCNumberPicker)v.findViewById(R.id.npTaxScale);
         final CompoundButton cbJailBumpEnabled = (CompoundButton)v.findViewById(R.id.cbJailBumpEnabled);
+        int startMoney = getPrefs().getInt("startMoney", 1000);
+        int winMoney = getPrefs().getInt("winMoney", 5000);
+        int taxPercent = getPrefs().getInt("taxPercent", 100);
+        boolean jailBump = getPrefs().getBoolean("jailBump", false);
         final CompoundButton cbJailMultiplierEnabled = (CompoundButton)v.findViewById(R.id.cbJailMultiplierEnabled);
-        npStartMoney.init(startMoneyValues, rules.startMoney, (int value) -> "$" + value, (picker, oldVal, newVal) -> {
+        npStartMoney.init(startMoneyValues, startMoney, (int value) -> "$" + value, (picker, oldVal, newVal) -> {
             getPrefs().edit().putInt("startMoney", startMoneyValues[newVal]).apply();
         });
-        npWinMoney.init(winMoneyValues, rules.valueToWin, (int value) -> "$" + value, (picker, oldVal, newVal) -> {
+        npWinMoney.init(winMoneyValues, winMoney, (int value) -> "$" + value, (picker, oldVal, newVal) -> {
             getPrefs().edit().putInt("winMoney", winMoneyValues[newVal]).apply();
         });
-        npTaxScale.init(taxPercentValues, Math.round(100f * rules.taxScale), (int value) -> value + "%", (picker, oldVal, newVal) -> {
+        npTaxScale.init(taxPercentValues, taxPercent, (int value) -> value + "%", (picker, oldVal, newVal) -> {
             getPrefs().edit().putInt("taxPercent", taxPercentValues[newVal]).apply();
         });
-        cbJailBumpEnabled.setChecked(rules.jailBumpEnabled);
+        cbJailBumpEnabled.setChecked(jailBump);
         cbJailMultiplierEnabled.setChecked(rules.jailMultiplier);
         cbJailBumpEnabled.setOnCheckedChangeListener((buttonView, isChecked) -> { getPrefs().edit().putBoolean("jailBump", isChecked).apply(); });
         newDialogBuilder().setTitle("Configure").setView(v)
-<<<<<<< HEAD
-                .setPositiveButton("Setup Players", (DialogInterface dialog, int which) -> {
-                        rules.startMoney = startMoneyValues[npStartMoney.getValue()];
-                        rules.valueToWin = winMoneyValues[npWinMoney.getValue()];
-                        rules.taxScale = 0.01f * taxPercentValues[npTaxScale.getValue()];
-                        rules.jailBumpEnabled = cbJailBumpEnabled.isChecked();
-                        rules.jailMultiplier = cbJailMultiplierEnabled.isChecked();
-                        try {
-                            Reflector.serializeToFile(rules, rulesFile);
-                        } catch (Exception e) {
-                            e.printStackTrace();
-                        }
-                        showPlayerSetupMenu();
-=======
                 .setPositiveButton("Single Player", (DialogInterface dialog, int which) -> {
                     rules.startMoney = startMoneyValues[npStartMoney.getValue()];
                     rules.valueToWin = winMoneyValues[npWinMoney.getValue()];
                     rules.taxScale = 0.01f * taxPercentValues[npTaxScale.getValue()];
                     rules.jailBumpEnabled = cbJailBumpEnabled.isChecked();
+                    rules.jailMultiplier = cbJailMultiplierEnabled.isChecked();
+                    try {
+                        Reflector.serializeToFile(rules, rulesFile);
+                    } catch (Exception e) {
+                        e.printStackTrace();
+                    }
                     showPlayerSetupMenu();
                 })
                 .setNegativeButton("Multi Player", (DialogInterface dialog, int which) -> {
@@ -633,8 +632,8 @@
                     rules.valueToWin = winMoneyValues[npWinMoney.getValue()];
                     rules.taxScale = 0.01f * taxPercentValues[npTaxScale.getValue()];
                     rules.jailBumpEnabled = cbJailBumpEnabled.isChecked();
+                    rules.jailMultiplier = cbJailMultiplierEnabled.isChecked();
                     showHostSetupMenu();
->>>>>>> e155e4f1
                 }).show();
     }
 
